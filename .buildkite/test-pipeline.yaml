--- conflicted
+++ resolved
@@ -166,10 +166,7 @@
   - tests/v1/test_async_llm_dp.py
   - tests/v1/test_external_lb_dp.py
   - tests/v1/test_internal_lb_dp.py
-<<<<<<< HEAD
   - tests/v1/test_hybrid_lb_dp.py
-=======
->>>>>>> 316b1bf7
   - tests/v1/engine/test_engine_core_client.py
   commands:
   # test with tp=2 and external_dp=2
@@ -181,11 +178,8 @@
   - python3 ../examples/offline_inference/data_parallel.py --enforce-eager
   - TP_SIZE=2 DP_SIZE=2 pytest -v -s v1/test_async_llm_dp.py
   - TP_SIZE=2 DP_SIZE=2 pytest -v -s v1/test_external_lb_dp.py
-<<<<<<< HEAD
+  - TP_SIZE=1 DP_SIZE=4 pytest -v -s v1/test_internal_lb_dp.py
   - TP_SIZE=1 DP_SIZE=4 pytest -v -s v1/test_hybrid_lb_dp.py
-=======
->>>>>>> 316b1bf7
-  - TP_SIZE=1 DP_SIZE=4 pytest -v -s v1/test_internal_lb_dp.py
   - pytest -v -s v1/engine/test_engine_core_client.py::test_kv_cache_events_dp
   - pytest -v -s distributed/test_utils.py
   - pytest -v -s compile/test_basic_correctness.py
