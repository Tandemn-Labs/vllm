# SPDX-License-Identifier: Apache-2.0
# SPDX-FileCopyrightText: Copyright contributors to the vLLM project
from collections import defaultdict
from dataclasses import dataclass
from typing import TYPE_CHECKING, Optional

import torch

from vllm.attention.backends.abstract import AttentionBackend
from vllm.config import ModelConfig, SchedulerConfig
from vllm.model_executor.models.interfaces import MultiModalEmbeddings
from vllm.model_executor.models.utils import extract_layer_index
from vllm.multimodal.registry import MultiModalRegistry
from vllm.v1.attention.backends.utils import AttentionMetadataBuilder
from vllm.v1.core.encoder_cache_manager import compute_mm_encoder_budget
from vllm.v1.kv_cache_interface import KVCacheGroupSpec

if TYPE_CHECKING:
    from vllm.attention.layer import Attention


class MultiModalBudget:
    """Helper class to calculate budget information for multi-modal models."""

    def __init__(
        self,
        model_config: ModelConfig,
        scheduler_config: SchedulerConfig,
        mm_registry: MultiModalRegistry,
    ) -> None:
        super().__init__()

        self.model_config = model_config
        self.scheduler_config = scheduler_config
        self.mm_registry = mm_registry

        self.max_model_len = model_config.max_model_len
        self.max_num_reqs = scheduler_config.max_num_seqs

        self.mm_limits = mm_registry.get_mm_limits_per_prompt(model_config)

        max_tokens_by_modality = mm_registry \
            .get_max_tokens_per_item_by_nonzero_modality(model_config)

        encoder_compute_budget, encoder_cache_size = compute_mm_encoder_budget(
            scheduler_config,
            max_tokens_by_modality,
        )

        self.encoder_compute_budget = encoder_compute_budget
        self.encoder_cache_size = encoder_cache_size

        max_items_per_prompt_by_modality = dict[str, int]()
        max_items_per_batch_by_modality = dict[str, int]()

        for modality, max_tokens in max_tokens_by_modality.items():
            (
                max_items_per_prompt,
                max_items_per_batch,
            ) = self.get_max_items(modality, max_tokens)

            max_items_per_prompt_by_modality[modality] = max_items_per_prompt
            max_items_per_batch_by_modality[modality] = max_items_per_batch

        self.max_tokens_by_modality = max_tokens_by_modality
        self.max_items_per_prompt_by_modality = max_items_per_prompt_by_modality
        self.max_items_per_batch_by_modality = max_items_per_batch_by_modality

    def get_modality_with_max_tokens(self) -> str:
        max_tokens_by_modality = self.max_tokens_by_modality
        modality, _ = max(max_tokens_by_modality.items(), key=lambda x: x[1])

        return modality

    def get_encoder_budget(self) -> int:
        return min(self.encoder_compute_budget, self.encoder_cache_size)

    def get_max_items(
        self,
        modality: str,
        max_tokens_per_item: int,
    ) -> tuple[int, int]:
        if max_tokens_per_item == 0:
            return 0, 0

        # Check how many items of this modality can be supported by
        # the encoder budget.
        encoder_budget = self.get_encoder_budget()

        # TODO: handle encoder-decoder models once we support them.
        if encoder_budget == 0:
            return 0, 0

        max_encoder_items_per_batch = encoder_budget // max_tokens_per_item

        # Check how many items of this modality can be supported by
        # the decoder budget.
        mm_limit = self.mm_limits[modality]

        max_items_per_prompt = max(
            1,
            min(mm_limit, self.max_model_len // max_tokens_per_item),
        )

        scheduler_config = self.scheduler_config
        max_num_reqs = self.max_num_reqs

        if not scheduler_config.enable_chunked_prefill:
            max_num_reqs = min(
                max_num_reqs,
                scheduler_config.max_num_batched_tokens // max_tokens_per_item,
            )

        max_decoder_items_per_batch = max_num_reqs * max_items_per_prompt

        max_items_per_batch = max(
            1,
            min(max_encoder_items_per_batch, max_decoder_items_per_batch),
        )

        return max_items_per_prompt, max_items_per_batch


@dataclass
class AttentionGroup:
    backend: type[AttentionBackend]
    metadata_builder: AttentionMetadataBuilder
    layer_names: list[str]


def sanity_check_mm_encoder_outputs(
    mm_embeddings: MultiModalEmbeddings,
    expected_num_items: int,
) -> None:
    """
    Perform sanity checks for the result of
    [`vllm.model_executor.models.SupportsMultiModal.get_multimodal_embeddings`][].
    """
    assert isinstance(mm_embeddings, (list, tuple, torch.Tensor)), (
        "Expected multimodal embeddings to be a list/tuple of 2D tensors, "
        f"or a single 3D tensor, but got {type(mm_embeddings)} "
        "instead. This is most likely due to incorrect implementation "
        "of the model's `get_multimodal_embeddings` method.")

    assert len(mm_embeddings) == expected_num_items, (
        "Expected number of multimodal embeddings to match number of "
        f"input items: {expected_num_items}, but got {len(mm_embeddings)=} "
        "instead. This is most likely due to incorrect implementation "
        "of the model's `get_multimodal_embeddings` method.")

    assert all(e.ndim == 2 for e in mm_embeddings), (
        "Expected multimodal embeddings to be a sequence of 2D tensors, "
        f"but got tensors with shapes {[e.shape for e in mm_embeddings]} "
        "instead. This is most likely due to incorrect implementation "
        "of the model's `get_multimodal_embeddings` method.")


def scatter_mm_placeholders(
    embeds: torch.Tensor,
    is_embed: Optional[torch.Tensor],
) -> torch.Tensor:
    """
    Scatter the multimodal embeddings into a contiguous tensor that represents
    the placeholder tokens.

    [`vllm.multimodal.processing.PromptUpdateDetails.is_embed`][].

    Args:
        embeds: The multimodal embeddings.
          Shape: `(num_embeds, embed_dim)`
        is_embed: A boolean mask indicating which positions in the placeholder
          tokens need to be filled with multimodal embeddings.
          Shape: `(num_placeholders, num_embeds)`
    """
    if is_embed is None:
        return embeds

    placeholders = embeds.new_full(
        (is_embed.shape[0], embeds.shape[-1]),
        fill_value=torch.nan,
    )
    placeholders[is_embed] = embeds
    return placeholders


def gather_mm_placeholders(
    placeholders: torch.Tensor,
    is_embed: Optional[torch.Tensor],
) -> torch.Tensor:
    """
    Reconstructs the embeddings from the placeholder tokens.

    This is the operation of [scatter_mm_placeholders][].
    """
    if is_embed is None:
        return placeholders

    return placeholders[is_embed]


def initialize_kv_cache_for_kv_sharing(
    shared_kv_cache_layers: dict[str, str],
    kv_cache_groups: list[KVCacheGroupSpec],
    kv_caches: dict[str, torch.Tensor],
    # Optional for now to avoid breaking TPU
    attn_groups: Optional[list[list[AttentionGroup]]] = None,
    runner_only_attn_layers: Optional[set[str]] = None,
) -> None:
    """
    Sets up KV cache sharing by reusing the allocated KV caches in `kv_caches`
    for layers that do not allocate its own KV cache, based on the mapping in
    `shared_kv_cache_layers`. Adds these layers to the corresponding KV cache
    group, which is needed to ensure that attention metadata is assigned later.

    Args:
        shared_kv_cache_layers: Layer pairings for cross-layer KV sharing.
            If an Attention layer `layer_name` is in the keys of this dict, it
            means this layer will perform attention using the keys and values
            from the KV cache of `shared_kv_cache_layers[layer_name]`.
        kv_cache_groups: The KV cache groups of the model.
        kv_caches: The allocated kv_caches with layer names as keys.
            Note that layers in shared_kv_cache_layers.keys() are not
            originally included as it only contains layers which have its own
            KV cache allocation.
        attn_groups: Optional list of attention groups. Layers in the same KV
            cache group may be placed in different attention groups if they
            have different attention backends.  Currently only provided by 
            GPU model runner.
    """
    # mapping from layer name to tuple of (kv_cache_group_idx, attn_group_idx)
    layer_to_attn_group_idx: dict[str, tuple[int, int]] = {}
    if attn_groups:
        for kv_cache_group_idx, kv_attn_groups in enumerate(attn_groups):
            for attn_group_idx, attn_group in enumerate(kv_attn_groups):
                for layer_name in attn_group.layer_names:
                    layer_to_attn_group_idx[layer_name] = (kv_cache_group_idx,
                                                           attn_group_idx)
    else:
        for kv_cache_group_idx, kv_cache_group in enumerate(kv_cache_groups):
            for layer_name in kv_cache_group.layer_names:
                # attn group idx default to 0 if not provided
                layer_to_attn_group_idx[layer_name] = (kv_cache_group_idx, 0)

    for layer_name, target_layer_name in shared_kv_cache_layers.items():
        kv_caches[layer_name] = kv_caches[target_layer_name]
        kv_cache_group_idx = layer_to_attn_group_idx[target_layer_name][0]
        kv_cache_groups[kv_cache_group_idx].layer_names.append(layer_name)

        if attn_groups:
            attn_group_idx = layer_to_attn_group_idx[target_layer_name][1]
            attn_groups[kv_cache_group_idx][attn_group_idx].layer_names.append(
                layer_name)

        if runner_only_attn_layers is not None:
            runner_only_attn_layers.add(layer_name)


def bind_kv_cache(
    kv_caches: dict[str, torch.Tensor],
    forward_context: dict[str, "Attention"],
    runner_kv_caches: list[torch.Tensor],
) -> None:
    """
    Bind the allocated KV cache to both ModelRunner and forward context so
    that the KV cache can be used in the forward pass.

    This function:
      1) Fills the ModelRunner's kv cache list (`runner_kv_caches`) with
         kv_caches.
      2) Associates each attention layer in the `forward_context` with its
         corresponding KV cache in kv_caches.

    Args:
        kv_caches: The allocated kv_caches with layer names as keys.
        forward_context: The global forward context containing all Attention
        layers with layer names as keys.
        runner_kv_caches: The kv_cache declared by ModelRunner.
    """
    # Bind kv_caches to ModelRunner
    assert len(runner_kv_caches) == 0

    # Convert kv_caches dict to a list of tensors in the order of layer_index.
    index2name = defaultdict(list)
    for layer_name in kv_caches:
        index2name[extract_layer_index(layer_name)].append(layer_name)

    for layer_index in sorted(index2name.keys()):
        layer_names = index2name[layer_index]
        if len(layer_names) > 1:
            # One typical case is encoder-decoder model, e.g., bart.
            # The cross attention and self attention in the same decoder layer
            # has different layer_name but the same layer_index.
            raise NotImplementedError
        layer_name = layer_names[0]
        runner_kv_caches.append(kv_caches[layer_name])

    # Bind kv_caches to forward context
    for layer_name, kv_cache in kv_caches.items():
        # NOTE: Use list because of v0 PP virtual engine.
        forward_context[layer_name].kv_cache = [kv_cache]


class CpuGpuBuffer:

    def __init__(
        self,
        *args,
        dtype: torch.dtype,
        device: torch.device,
        pin_memory: bool,
    ):
        self.cpu = torch.zeros(*args,
                               dtype=dtype,
                               device="cpu",
                               pin_memory=pin_memory)
        self.np = self.cpu.numpy()
        self.gpu = self.cpu.to(device)

    def copy_to_gpu(self, n: Optional[int] = None) -> None:
        if n is None:
            return self.gpu.copy_(self.cpu, non_blocking=True)
<<<<<<< HEAD
        else:
            return self.gpu[:n].copy_(self.cpu[:n], non_blocking=True)

    def copy_to_cpu(self, n: Optional[int] = None) -> None:
        if n is None:
            return self.cpu.copy_(self.gpu, non_blocking=True)
        else:
            return self.cpu[:n].copy_(self.gpu[:n], non_blocking=True)
=======
        return self.gpu[:n].copy_(self.cpu[:n], non_blocking=True)

    def copy_to_cpu(self, n: Optional[int] = None) -> None:
        """NOTE: Because this method is non-blocking, explicit synchronization
        is needed to ensure the data is copied to CPU."""
        if n is None:
            return self.cpu.copy_(self.gpu, non_blocking=True)
        return self.cpu[:n].copy_(self.gpu[:n], non_blocking=True)
>>>>>>> 0ff902f3
<|MERGE_RESOLUTION|>--- conflicted
+++ resolved
@@ -319,16 +319,6 @@
     def copy_to_gpu(self, n: Optional[int] = None) -> None:
         if n is None:
             return self.gpu.copy_(self.cpu, non_blocking=True)
-<<<<<<< HEAD
-        else:
-            return self.gpu[:n].copy_(self.cpu[:n], non_blocking=True)
-
-    def copy_to_cpu(self, n: Optional[int] = None) -> None:
-        if n is None:
-            return self.cpu.copy_(self.gpu, non_blocking=True)
-        else:
-            return self.cpu[:n].copy_(self.gpu[:n], non_blocking=True)
-=======
         return self.gpu[:n].copy_(self.cpu[:n], non_blocking=True)
 
     def copy_to_cpu(self, n: Optional[int] = None) -> None:
@@ -336,5 +326,4 @@
         is needed to ensure the data is copied to CPU."""
         if n is None:
             return self.cpu.copy_(self.gpu, non_blocking=True)
-        return self.cpu[:n].copy_(self.gpu[:n], non_blocking=True)
->>>>>>> 0ff902f3
+        return self.cpu[:n].copy_(self.gpu[:n], non_blocking=True)