# SPDX-License-Identifier: Apache-2.0

import copy
import gc
import threading
import time
import weakref
from typing import TYPE_CHECKING, Optional, TypeAlias, Union

import numpy as np
import torch
import torch.distributed
import torch.nn as nn

from vllm.attention import AttentionType, get_attn_backend
from vllm.attention.backends.abstract import (AttentionBackend,
                                              AttentionMetadataBuilder)
from vllm.attention.layer import Attention
from vllm.attention.utils.fa_utils import get_flash_attn_version
from vllm.config import (CompilationLevel, VllmConfig,
                         get_layers_from_vllm_config)
from vllm.distributed.kv_transfer import (get_kv_transfer_group,
                                          has_kv_transfer_group)
from vllm.distributed.kv_transfer.kv_connector.v1 import KVConnectorBase_V1
from vllm.distributed.parallel_state import (
    get_pp_group, get_tp_group, graph_capture,
    prepare_communication_buffer_for_model)
<<<<<<< HEAD
from vllm.forward_context import (create_forward_context, get_forward_context,
                                  override_forward_context,
=======
from vllm.forward_context import (DPMetadata, get_forward_context,
>>>>>>> ca2f6b9c
                                  set_forward_context)
from vllm.logger import init_logger
from vllm.model_executor.layers.rotary_embedding import MRotaryEmbedding
from vllm.model_executor.model_loader import TensorizerLoader, get_model_loader
from vllm.multimodal import MULTIMODAL_REGISTRY
from vllm.multimodal.inputs import MultiModalKwargs, PlaceholderRange
from vllm.multimodal.utils import group_mm_inputs_by_modality
from vllm.sampling_params import SamplingType
from vllm.sequence import IntermediateTensors
from vllm.utils import (STR_DTYPE_TO_TORCH_DTYPE, DeviceMemoryProfiler,
<<<<<<< HEAD
                        GiB_bytes, LazyLoader, cdiv, check_use_alibi,
                        current_stream, is_pin_memory_available)
=======
                        GiB_bytes, LazyLoader, async_tensor_h2d, cdiv,
                        check_use_alibi, is_pin_memory_available)
>>>>>>> ca2f6b9c
from vllm.v1.attention.backends.flash_attn import FlashAttentionMetadata
from vllm.v1.attention.backends.utils import CommonAttentionMetadata
from vllm.v1.core.encoder_cache_manager import compute_encoder_budget
from vllm.v1.kv_cache_interface import (AttentionSpec, FullAttentionSpec,
                                        KVCacheConfig, KVCacheSpec,
                                        SlidingWindowSpec)
from vllm.v1.outputs import (EMPTY_MODEL_RUNNER_OUTPUT, LogprobsTensors,
                             ModelRunnerOutput)
from vllm.v1.sample.metadata import SamplingMetadata
from vllm.v1.sample.rejection_sampler import RejectionSampler
from vllm.v1.sample.sampler import Sampler
from vllm.v1.spec_decode.eagle import EagleProposer
from vllm.v1.spec_decode.medusa import MedusaProposer
from vllm.v1.spec_decode.metadata import SpecDecodeMetadata
from vllm.v1.spec_decode.ngram_proposer import NgramProposer
from vllm.v1.spec_decode.utils import is_spec_decode_supported
from vllm.v1.utils import bind_kv_cache
from vllm.v1.worker.block_table import BlockTable
from vllm.v1.worker.gpu_input_batch import CachedRequestState, InputBatch
from vllm.v1.worker.lora_model_runner_mixin import LoRAModelRunnerMixin
from vllm.v1.worker.ubatching import UBatchContext, make_ubatch_contexts

from .utils import (gather_mm_placeholders, sanity_check_mm_encoder_outputs,
                    scatter_mm_placeholders)

if TYPE_CHECKING:
    import xgrammar as xgr

    from vllm.model_executor.model_loader.tensorizer import TensorizerConfig
    from vllm.v1.core.sched.output import SchedulerOutput
else:
    xgr = LazyLoader("xgr", globals(), "xgrammar")

logger = init_logger(__name__)

AttnMetadataDict: TypeAlias = dict[str, FlashAttentionMetadata]
# list when ubatching is enabled
PerLayerAttnMetadata: TypeAlias = Union[list[AttnMetadataDict],
                                        AttnMetadataDict]

UbatchSlice: TypeAlias = tuple[slice, slice]
UBatchSlices: TypeAlias = list[UbatchSlice]


class GPUModelRunner(LoRAModelRunnerMixin):

    def __init__(
        self,
        vllm_config: VllmConfig,
        device: torch.device,
    ):
        self.vllm_config = vllm_config
        self.model_config = vllm_config.model_config
        self.cache_config = vllm_config.cache_config
        self.lora_config = vllm_config.lora_config
        self.load_config = vllm_config.load_config
        self.parallel_config = vllm_config.parallel_config
        self.scheduler_config = vllm_config.scheduler_config
        self.speculative_config = vllm_config.speculative_config
        self.prompt_adapter_config = vllm_config.prompt_adapter_config
        self.observability_config = vllm_config.observability_config

        from vllm.model_executor.models.utils import set_cpu_offload_max_bytes
        set_cpu_offload_max_bytes(
            int(self.cache_config.cpu_offload_gb * 1024**3))

        model_config = self.model_config
        cache_config = self.cache_config
        scheduler_config = self.scheduler_config
        parallel_config = self.parallel_config
        self.device = device
        self.pin_memory = is_pin_memory_available()
        self.dtype = self.model_config.dtype
        if cache_config.cache_dtype == "auto":
            self.kv_cache_dtype = self.dtype
        else:
            self.kv_cache_dtype = STR_DTYPE_TO_TORCH_DTYPE[
                cache_config.cache_dtype]

        self.is_multimodal_model = model_config.is_multimodal_model
        self.max_model_len = model_config.max_model_len
        self.max_num_tokens = scheduler_config.max_num_batched_tokens
        self.max_num_reqs = scheduler_config.max_num_seqs

        # Model-related.
        self.num_query_heads = model_config.get_num_attention_heads(
            parallel_config)
        self.hidden_size = model_config.get_hidden_size()
        self.attention_chunk_size = model_config.attention_chunk_size

        self.cascade_attn_enabled = not self.model_config.disable_cascade_attn

        # Multi-modal data support
        self.mm_registry = MULTIMODAL_REGISTRY
        self.uses_mrope = model_config.uses_mrope

        encoder_compute_budget, encoder_cache_size = compute_encoder_budget(
            model_config=model_config,
            scheduler_config=scheduler_config,
            mm_registry=self.mm_registry,
        )
        self.max_num_encoder_input_tokens = encoder_compute_budget
        self.encoder_cache_size = encoder_cache_size

        # Sampler
        self.sampler = Sampler()

        # Lazy initializations
        # self.model: nn.Module  # Set after load_model
        # Initialize in initialize_kv_cache
        self.kv_caches: list[torch.Tensor] = []
        self.attn_metadata_builders: list[AttentionMetadataBuilder] = []
        self.attn_backends: list[type[AttentionBackend]] = []
        # self.kv_cache_config: KVCacheConfig
        # self.input_batch: InputBatch # Persistent batch.

        # req_id -> (input_id -> encoder_output)
        self.encoder_cache: dict[str, dict[int, torch.Tensor]] = {}

        self.use_aux_hidden_state_outputs = False
        # Set up speculative decoding.
        # NOTE(Jiayi): currently we put the entire draft model on
        # the last PP rank. This is not ideal if there are many
        # layers in the draft model.
        if self.speculative_config and get_pp_group().is_last_rank:
            if self.speculative_config.method == "ngram":
                self.drafter = NgramProposer(self.vllm_config)
            elif self.speculative_config.use_eagle():
                self.drafter = EagleProposer(self.vllm_config, self.device,
                                             self)  # type: ignore
                if self.speculative_config.method == "eagle3":
                    self.use_aux_hidden_state_outputs = True
            elif self.speculative_config.method == "medusa":
                self.drafter = MedusaProposer(
                    vllm_config=self.vllm_config,
                    device=self.device)  # type: ignore
            else:
                raise ValueError("Unknown speculative decoding method: "
                                 f"{self.speculative_config.method}")
            self.rejection_sampler = RejectionSampler()

        # Request states.
        self.requests: dict[str, CachedRequestState] = {}

        self.input_batch = InputBatch(
            max_num_reqs=self.max_num_reqs,
            max_model_len=self.max_model_len,
            max_num_batched_tokens=self.max_num_tokens,
            device=self.device,
            pin_memory=self.pin_memory,
            vocab_size=self.model_config.get_vocab_size(),
            block_size=self.cache_config.block_size,
        )

        self.use_cuda_graph = (self.vllm_config.compilation_config.level
                               == CompilationLevel.PIECEWISE
                               and not self.model_config.enforce_eager)
        # TODO(woosuk): Provide an option to tune the max cudagraph batch size.
        # The convention is different.
        # self.cudagraph_batch_sizes sorts in ascending order.
        # The batch sizes in the config are in descending order.
        self.cudagraph_batch_sizes = list(
            reversed(
                self.vllm_config.compilation_config.cudagraph_capture_sizes))

        # Cache the device properties.
        self.device_properties = torch.cuda.get_device_properties(self.device)
        self.num_sms = self.device_properties.multi_processor_count

        # Persistent buffers for CUDA graphs.
        self.input_ids = torch.zeros(self.max_num_tokens,
                                     dtype=torch.int32,
                                     device=self.device)
        self.positions = torch.zeros(self.max_num_tokens,
                                     dtype=torch.int64,
                                     device=self.device)
        self.query_start_loc = torch.zeros(self.max_num_reqs + 1,
                                           dtype=torch.int32,
                                           device=self.device)
        self.seq_lens = torch.zeros(self.max_num_reqs,
                                    dtype=torch.int32,
                                    device=self.device)
        self.slot_mapping = torch.zeros(self.max_num_tokens,
                                        dtype=torch.int64,
                                        device=self.device)

        # None in the first PP rank. The rest are set after load_model.
        self.intermediate_tensors: Optional[IntermediateTensors] = None

        # Only relevant for models using M-RoPE (e.g, Qwen2-VL)
        if self.uses_mrope:
            # NOTE: `mrope_positions` is implemented with one additional dummy
            # position on purpose to make it non-contiguous so that it can work
            # with torch compile.
            # See detailed explanation in https://github.com/vllm-project/vllm/pull/12128#discussion_r1926431923

            # NOTE: When M-RoPE is enabled, position ids are 3D regardless of
            # the modality of inputs. For text-only inputs, each dimension has
            # identical position IDs, making M-RoPE functionally equivalent to
            # 1D-RoPE.
            # See page 5 of https://arxiv.org/abs/2409.12191
            self.mrope_positions = torch.zeros((3, self.max_num_tokens + 1),
                                               dtype=torch.int64,
                                               device=self.device)
            self.mrope_positions_cpu = torch.zeros(
                (3, self.max_num_tokens + 1),
                dtype=torch.int64,
                device="cpu",
                pin_memory=self.pin_memory)

        # Only relevant for models using ALiBi (e.g, MPT)
        self.use_alibi = check_use_alibi(model_config)

        self.inputs_embeds = torch.zeros(
            (self.max_num_tokens, self.hidden_size),
            dtype=self.dtype,
            device=self.device)

        # OPTIMIZATION: Cache the tensors rather than creating them every step.
        # Keep in int64 to avoid overflow with long context
        self.arange_np = np.arange(max(self.max_num_reqs + 1,
                                       self.max_model_len,
                                       self.max_num_tokens),
                                   dtype=np.int64)
        # NOTE(woosuk): These tensors are "stateless", i.e., they are literally
        # a faster version of creating a new tensor every time. Thus, we should
        # not make any assumptions about the values in these tensors.
        self.input_ids_cpu = torch.zeros(self.max_num_tokens,
                                         dtype=torch.int32,
                                         device="cpu",
                                         pin_memory=self.pin_memory)
        self.positions_cpu = torch.zeros(self.max_num_tokens,
                                         dtype=torch.int64,
                                         device="cpu",
                                         pin_memory=self.pin_memory)
        self.positions_np = self.positions_cpu.numpy()
        self.query_start_loc_cpu = torch.zeros(self.max_num_reqs + 1,
                                               dtype=torch.int32,
                                               device="cpu",
                                               pin_memory=self.pin_memory)
        self.query_start_loc_np = self.query_start_loc_cpu.numpy()
        self.seq_lens_cpu = torch.zeros(self.max_num_reqs,
                                        dtype=torch.int32,
                                        device="cpu",
                                        pin_memory=self.pin_memory)
        self.seq_lens_np = self.seq_lens_cpu.numpy()

    def _may_reorder_batch(self, scheduler_output: "SchedulerOutput") -> bool:
        """
        Update the order of requests in the batch based on the attention
        backend's needs. For example, some attention backends (namely MLA) may
        want to separate requests based on if the attention computation will be
        compute-bound or memory-bound.

        Args:
            scheduler_output: The scheduler output.

        Returns:
            True if the batch was reordered, False otherwise.
        """
        batch_reordered = self.attn_metadata_builders[0].reorder_batch(
            self.input_batch, scheduler_output)

        # For models with multiple KV cache groups, the groups should agree on
        # the same order of requests. We ensure this by only allowing the first
        # group to reorder the batch and asserting that all other groups do not
        # reorder the batch.
        for i in range(1, len(self.kv_cache_config.kv_cache_groups)):
            assert not self.attn_metadata_builders[i].reorder_batch(
                self.input_batch, scheduler_output)
        return batch_reordered

    def _update_states(self, scheduler_output: "SchedulerOutput") -> None:
        """Update the cached states and the persistent batch with the scheduler
        output.

        The updated states are used by the `_prepare_inputs` function to create
        the input GPU tensors for the model.

        The SamplingMetadata is updated and copied to the GPU if there is a
        new/resumed/paused/finished request in the batch.
        """
        # Remove finished requests from the cached states.
        for req_id in scheduler_output.finished_req_ids:
            self.requests.pop(req_id, None)
            self.encoder_cache.pop(req_id, None)
        # Remove the finished requests from the persistent batch.
        # NOTE(woosuk): There could be an edge case where finished_req_ids and
        # scheduled_req_ids overlap. This happens when a request is aborted and
        # then resubmitted with the same ID. In this case, we treat them as two
        # distinct requests - clearing the cached states for the first request
        # and handling the second as a new request.
        removed_req_indices: list[int] = []
        for req_id in scheduler_output.finished_req_ids:
            req_index = self.input_batch.remove_request(req_id)
            if req_index is not None:
                removed_req_indices.append(req_index)

        # Free the cached encoder outputs.
        for req_id, input_id in scheduler_output.free_encoder_input_ids:
            encoder_outputs = self.encoder_cache.get(req_id)
            if encoder_outputs is not None:
                encoder_outputs.pop(input_id, None)
                if not encoder_outputs:
                    self.encoder_cache.pop(req_id, None)

        # Remove the unscheduled requests from the persistent batch.
        # NOTE(woosuk): The unscheduled requests are either preempted requests
        # or running requests that are not scheduled in this step. We remove
        # them from the persistent batch but keep their cached states since
        # they will be scheduled again sometime in the future.
        scheduled_req_ids = scheduler_output.num_scheduled_tokens.keys()
        cached_req_ids = self.input_batch.req_id_to_index.keys()
        unscheduled_req_ids = cached_req_ids - scheduled_req_ids
        # NOTE(woosuk): The persistent batch optimization assumes that
        # consecutive batches contain mostly the same requests. If batches
        # have low request overlap (e.g., alternating between two distinct
        # sets of requests), this optimization becomes very inefficient.
        for req_id in unscheduled_req_ids:
            req_index = self.input_batch.remove_request(req_id)
            assert req_index is not None
            removed_req_indices.append(req_index)

        req_ids_to_add: list[str] = []
        # Add new requests to the cached states.
        for new_req_data in scheduler_output.scheduled_new_reqs:
            req_id = new_req_data.req_id
            sampling_params = new_req_data.sampling_params
            if sampling_params.sampling_type == SamplingType.RANDOM_SEED:
                generator = torch.Generator(device=self.device)
                generator.manual_seed(sampling_params.seed)
            else:
                generator = None

            self.requests[req_id] = CachedRequestState(
                req_id=req_id,
                prompt_token_ids=new_req_data.prompt_token_ids,
                mm_inputs=new_req_data.mm_inputs,
                mm_positions=new_req_data.mm_positions,
                sampling_params=sampling_params,
                generator=generator,
                block_ids=new_req_data.block_ids,
                num_computed_tokens=new_req_data.num_computed_tokens,
                output_token_ids=[],
                lora_request=new_req_data.lora_request,
            )

            # Only relevant for models using M-RoPE (e.g, Qwen2-VL)
            if self.uses_mrope:
                image_grid_thw = []
                video_grid_thw = []
                second_per_grid_ts = []
                audio_feature_lengths = []
                use_audio_in_video = False
                for mm_input in self.requests[req_id].mm_inputs:
                    if mm_input.get("image_grid_thw") is not None:
                        image_grid_thw.extend(
                            mm_input["image_grid_thw"].tolist())
                    if mm_input.get("video_grid_thw") is not None:
                        video_grid_thw.extend(
                            mm_input["video_grid_thw"].tolist())
                    if mm_input.get("second_per_grid_ts") is not None:
                        second_per_grid_ts.extend(
                            mm_input["second_per_grid_ts"])
                    if mm_input.get("audio_feature_lengths") is not None:
                        audio_feature_lengths.extend(
                            mm_input["audio_feature_lengths"])
                    if mm_input.get("use_audio_in_video") is True:
                        use_audio_in_video = True

                hf_config = self.model_config.hf_config

                self.requests[req_id].mrope_positions, \
                    self.requests[req_id].mrope_position_delta = \
                    MRotaryEmbedding.get_input_positions_tensor(
                        self.requests[req_id].prompt_token_ids,
                        hf_config=hf_config,
                        image_grid_thw=image_grid_thw,
                        video_grid_thw=video_grid_thw,
                        second_per_grid_ts=second_per_grid_ts,
                        audio_feature_lengths=audio_feature_lengths,
                        use_audio_in_video=use_audio_in_video,
                    )

            req_ids_to_add.append(req_id)

        # Update the states of the running/resumed requests.
        for req_data in scheduler_output.scheduled_cached_reqs:
            req_id = req_data.req_id
            req_state = self.requests[req_id]

            # Update the cached states.
            num_computed_tokens = req_data.num_computed_tokens
            req_state.num_computed_tokens = num_computed_tokens
            # Add the sampled token(s) from the previous step (if any).
            # This doesn't include "unverified" tokens like spec decode tokens.
            num_new_tokens = (num_computed_tokens +
                              len(req_data.new_token_ids) -
                              req_state.num_tokens)
            if num_new_tokens == 1:
                # Avoid slicing list in most common case.
                req_state.output_token_ids.append(req_data.new_token_ids[-1])
            elif num_new_tokens > 0:
                req_state.output_token_ids.extend(
                    req_data.new_token_ids[-num_new_tokens:])
            # Update the block IDs.
            if not req_data.resumed_from_preemption:
                # Append the new blocks to the existing block IDs.
                for i in range(len(self.kv_cache_config.kv_cache_groups)):
                    req_state.block_ids[i].extend(req_data.new_block_ids[i])
            else:
                # The request is resumed from preemption.
                # Replace the existing block IDs with the new ones.
                req_state.block_ids = req_data.new_block_ids

            req_index = self.input_batch.req_id_to_index.get(req_id)
            if req_index is None:
                # The request is not in the persistent batch.
                # The request was either preempted and resumed later, or was not
                # scheduled in the previous step and needs to be added again.
                req_ids_to_add.append(req_id)
                continue

            # Update the persistent batch.
            self.input_batch.num_computed_tokens_cpu[req_index] = (
                num_computed_tokens)
            self.input_batch.block_table.append_row(req_data.new_block_ids,
                                                    req_index)
            # Add new_token_ids to token_ids_cpu.
            start_token_index = num_computed_tokens
            end_token_index = num_computed_tokens + len(req_data.new_token_ids)
            self.input_batch.token_ids_cpu[
                req_index,
                start_token_index:end_token_index] = req_data.new_token_ids
            self.input_batch.num_tokens_no_spec[req_index] = end_token_index
            # Add spec_token_ids to token_ids_cpu.
            spec_token_ids = scheduler_output.scheduled_spec_decode_tokens.get(
                req_id, ())
            if spec_token_ids:
                start_index = end_token_index
                end_token_index += len(spec_token_ids)
                self.input_batch.token_ids_cpu[
                    req_index, start_index:end_token_index] = spec_token_ids
            # NOTE(woosuk): `num_tokens` here may include spec decode tokens.
            self.input_batch.num_tokens[req_index] = end_token_index

        # Check if the batch has changed. If not, we can skip copying the
        # sampling metadata from CPU to GPU.
        batch_changed = len(removed_req_indices) > 0 or len(req_ids_to_add) > 0

        # Add the new or resumed requests to the persistent batch.
        # The smaller empty indices are filled first.
        removed_req_indices.sort(reverse=True)
        for req_id in req_ids_to_add:
            req_state = self.requests[req_id]
            if removed_req_indices:
                # Fill the empty index.
                req_index = removed_req_indices.pop()
            else:
                # Append to the end.
                req_index = None
            self.input_batch.add_request(req_state, req_index)

        # Condense the batched states if there are empty indices.
        if removed_req_indices:
            self.input_batch.condense(removed_req_indices)

        batch_reordered = self._may_reorder_batch(scheduler_output)

        if batch_changed or batch_reordered:
            self.input_batch.refresh_sampling_metadata()

<<<<<<< HEAD
    def _ubatch_split(
            self, query_start_loc_np: torch.Tensor,
            max_num_scheduled_tokens: int,
            scheduler_output: "SchedulerOutput") -> Optional[UBatchSlices]:
        total_num_scheduled_tokens = scheduler_output.total_num_scheduled_tokens
        num_reqs = self.input_batch.num_reqs

        if self.parallel_config.enable_microbatching and \
            total_num_scheduled_tokens >= \
            self.parallel_config.microbatching_token_threshold \
            and max_num_scheduled_tokens == 1:
            # For pure decode we can just create ubatchs by cutting the request
            # in half
            b0_reqs_end = num_reqs // 2
            b0_tokens_end = total_num_scheduled_tokens // 2
            assert b0_reqs_end < num_reqs and \
                b0_tokens_end < total_num_scheduled_tokens
            return [
                (slice(0, b0_reqs_end), slice(0, b0_tokens_end)),
                (slice(b0_reqs_end, num_reqs),
                 slice(b0_tokens_end, total_num_scheduled_tokens)),
            ]

        if self.parallel_config.enable_microbatching and \
            self.parallel_config.always_microbatch_if_enabled:
            # TODO we can do something more advanced here to try to balance,
            #  i.e. split to the left of `total_num_scheduled_tokens // 2` if it
            #  is more balanced
            req_split_id = np.argmax(
                query_start_loc_np > (total_num_scheduled_tokens // 2))
            return [(slice(0, req_split_id),
                     slice(0, query_start_loc_np[req_split_id])),
                    (slice(req_split_id, num_reqs),
                     slice(query_start_loc_np[req_split_id],
                           total_num_scheduled_tokens))]
        return None
=======
    def _get_cumsum_and_arange(
        self,
        num_tokens: np.ndarray,
        cumsum_dtype: Optional[np.dtype] = None,
    ) -> tuple[np.ndarray, np.ndarray]:
        """Get the cumulative sum and batched arange of the given array.
        # E.g., [2, 5, 3] -> ([2, 7, 10], [0, 1, 0, 1, 2, 3, 4, 0, 1, 2])
        # Equivalent to but faster than:
        # np.concatenate([np.arange(n) for n in num_tokens])
        """
        # Step 1. [2, 5, 3] -> [2, 7, 10]
        cu_num_tokens = np.cumsum(num_tokens, dtype=cumsum_dtype)
        total_num_tokens = cu_num_tokens[-1]
        # Step 2. [2, 7, 10] -> [0, 0, 2, 2, 2, 2, 2, 7, 7, 7]
        cumsums_offsets = np.repeat(cu_num_tokens - num_tokens, num_tokens)
        # Step 3. [0, 1, 0, 1, 2, 3, 4, 0, 1, 2]
        arange = self.arange_np[:total_num_tokens] - cumsums_offsets

        return cu_num_tokens, arange
>>>>>>> ca2f6b9c

    def _prepare_inputs(
        self, scheduler_output: "SchedulerOutput"
    ) -> tuple[PerLayerAttnMetadata, torch.Tensor,
               Optional[SpecDecodeMetadata], Optional[UBatchSlices]]:
        total_num_scheduled_tokens = scheduler_output.total_num_scheduled_tokens
        assert total_num_scheduled_tokens > 0
        num_reqs = self.input_batch.num_reqs
        assert num_reqs > 0

        # OPTIMIZATION: Start copying the block table first.
        # This way, we can overlap the copy with the following CPU operations.
        self.input_batch.block_table.commit(num_reqs)

        # Get the number of scheduled tokens for each request.
        req_ids = self.input_batch.req_ids
        tokens = [scheduler_output.num_scheduled_tokens[i] for i in req_ids]
        num_scheduled_tokens = np.array(tokens, dtype=np.int32)
        max_num_scheduled_tokens = max(tokens)

        # Get request indices.
        # E.g., [2, 5, 3] -> [0, 0, 1, 1, 1, 1, 1, 2, 2, 2]
        req_indices = np.repeat(self.arange_np[:num_reqs],
                                num_scheduled_tokens)

        # cu_num_tokens: [2, 5, 3] -> [2, 7, 10]
        # arange: [0, 1, 0, 1, 2, 3, 4, 0, 1, 2]
        cu_num_tokens, arange = self._get_cumsum_and_arange(
            num_scheduled_tokens)

        # Get positions.
        positions_np = self.positions_np[:total_num_scheduled_tokens]
        np.add(self.input_batch.num_computed_tokens_cpu[req_indices],
               arange,
               out=positions_np)

        # Calculate M-RoPE positions.
        # Only relevant for models using M-RoPE (e.g, Qwen2-VL)
        if self.uses_mrope:
            self._calc_mrope_positions(scheduler_output)

        # Get token indices.
        # E.g., [0, 1, 0, 1, 2, 3, 4, 0, 1, 2]
        # -> [0, 1, M, M + 1, M + 2, M + 3, M + 4, 2 * M, 2 * M + 1, 2 * M + 2]
        # where M is the max_model_len.
        token_indices = (positions_np +
                         req_indices * self.input_batch.token_ids_cpu.shape[1])

        # NOTE(woosuk): We use torch.index_select instead of np.take here
        # because torch.index_select is much faster than np.take for large
        # tensors.
        torch.index_select(self.input_batch.token_ids_cpu_tensor.flatten(),
                           0,
                           torch.from_numpy(token_indices),
                           out=self.input_ids_cpu[:total_num_scheduled_tokens])

        # Calculate the slot mapping for each KV cache group.
        for kv_cache_group_id, kv_cache_group_spec in enumerate(
                self.kv_cache_config.kv_cache_groups):
            block_size = kv_cache_group_spec.kv_cache_spec.block_size
            block_table: BlockTable = self.input_batch.block_table[
                kv_cache_group_id]
            # E.g., [0, 1, 0, 1, 2, 3, 4, 0, 1, 2]
            # -> [0, 0, K, K, K + 1, K + 1, K + 2, 2 * K, 2 * K, 2 * K + 1]
            # where K is the max_num_blocks_per_req and the block size is 2.
            # NOTE(woosuk): We can't simply use `token_indices // block_size`
            # here because M (max_model_len) is not necessarily divisible by
            # block_size.
            block_table_indices = (
                req_indices * block_table.max_num_blocks_per_req +
                positions_np // block_size)
            block_table_cpu = block_table.get_cpu_tensor()
            block_numbers = block_table_cpu.flatten(
            )[block_table_indices].numpy()
            block_offsets = positions_np % block_size
            np.add(
                block_numbers * block_size,
                block_offsets,
                out=block_table.slot_mapping_np[:total_num_scheduled_tokens])

        # Prepare the attention metadata.
        self.query_start_loc_np[0] = 0
        self.query_start_loc_np[1:num_reqs + 1] = cu_num_tokens

        ubatch_slices: Optional[UBatchSlices] = self._ubatch_split(
            self.query_start_loc_np, max_num_scheduled_tokens,
            scheduler_output)

        self.seq_lens_np[:num_reqs] = (
            self.input_batch.num_computed_tokens_cpu[:num_reqs] +
            num_scheduled_tokens)

        # Copy the tensors to the GPU.
        self.input_ids[:total_num_scheduled_tokens].copy_(
            self.input_ids_cpu[:total_num_scheduled_tokens], non_blocking=True)
        if self.uses_mrope:
            # Only relevant for models using M-RoPE (e.g, Qwen2-VL)
            self.mrope_positions[:, :total_num_scheduled_tokens].copy_(
                self.mrope_positions_cpu[:, :total_num_scheduled_tokens],
                non_blocking=True)
        else:
            # Common case (1D positions)
            self.positions[:total_num_scheduled_tokens].copy_(
                self.positions_cpu[:total_num_scheduled_tokens],
                non_blocking=True)

        self.query_start_loc[:num_reqs + 1].copy_(
            self.query_start_loc_cpu[:num_reqs + 1], non_blocking=True)
        self.seq_lens[:num_reqs].copy_(self.seq_lens_cpu[:num_reqs],
                                       non_blocking=True)

        # Fill unused with -1. Needed for reshape_and_cache
        self.seq_lens[num_reqs:].fill_(0)
        self.query_start_loc[num_reqs + 1:].fill_(-1)

        query_start_loc = self.query_start_loc[:num_reqs + 1]
        seq_lens = self.seq_lens[:num_reqs]

        common_attn_metadata = CommonAttentionMetadata(
            query_start_loc=query_start_loc, seq_lens=seq_lens)

        attn_metadata: PerLayerAttnMetadata = {}
        if ubatch_slices is not None:
            attn_metadata = [dict() for _ in range(len(ubatch_slices))]

        # Prepare the attention metadata for each KV cache group and make layers
        # in the same group share the same metadata.
        for kv_cache_group_id, kv_cache_group_spec in enumerate(
                self.kv_cache_config.kv_cache_groups):

            # Prepare for cascade attention if enabled & beneficial.
            common_prefix_len = 0
            if self.cascade_attn_enabled:
                common_prefix_len = self._compute_cascade_attn_prefix_len(
                    num_scheduled_tokens,
                    scheduler_output.
                    num_common_prefix_blocks[kv_cache_group_id],
                    kv_cache_group_spec.kv_cache_spec,
                    self.attn_metadata_builders[kv_cache_group_id],
                )

            # Fill unused with -1. Needed for reshape_and_cache in full cuda
            # graph mode.
            if self.vllm_config.compilation_config.full_cuda_graph:
                self.input_batch.block_table[kv_cache_group_id]\
                    .slot_mapping.fill_(-1)

            if ubatch_slices is not None:
                for ubid, (req_slice, token_slice) in enumerate(ubatch_slices):
                    # Run a dummy batch if its a empty ubatch
                    if token_slice.stop <= token_slice.start:
                        attn_metadata_i = None
                    else:
                        attn_metadata_i = (
                            self.attn_metadata_builders[kv_cache_group_id].
                            build_slice(
                                req_slice=req_slice,
                                token_slice=token_slice,
                                max_query_len=max(tokens[req_slice]),
                                common_prefix_len=common_prefix_len,
                                common_attn_metadata=common_attn_metadata,
                            ))
                    for layer_name in kv_cache_group_spec.layer_names:
                        assert type(attn_metadata) is list
                        assert attn_metadata_i is not None
                        # What if it's None? Do we still add it to the list?
                        attn_metadata[ubid][layer_name] = attn_metadata_i
            else:
                attn_metadata_i = (
                    self.attn_metadata_builders[kv_cache_group_id].build(
                        num_reqs=num_reqs,
                        num_actual_tokens=total_num_scheduled_tokens,
                        max_query_len=max_num_scheduled_tokens,
                        common_prefix_len=common_prefix_len,
                        common_attn_metadata=common_attn_metadata))
                for layer_name in kv_cache_group_spec.layer_names:
                    assert type(attn_metadata) is dict
                    attn_metadata[layer_name] = attn_metadata_i

        use_spec_decode = len(
            scheduler_output.scheduled_spec_decode_tokens) > 0
        if not use_spec_decode:
            # NOTE(woosuk): Due to chunked prefills, the batch may contain
            # partial requests. While we should not sample any token
            # from these partial requests, we do so for simplicity.
            # We will ignore the sampled tokens from the partial requests.
            # TODO: Support prompt logprobs.
            logits_indices = query_start_loc[1:] - 1
            spec_decode_metadata = None
        else:
            # Get the number of draft tokens for each request.
            # Iterate over the dictionary rather than all requests since not all
            # requests have draft tokens.
            num_draft_tokens = np.zeros(num_reqs, dtype=np.int32)
            for req_id, draft_token_ids in (
                    scheduler_output.scheduled_spec_decode_tokens.items()):
                req_idx = self.input_batch.req_id_to_index[req_id]
                num_draft_tokens[req_idx] = len(draft_token_ids)

            spec_decode_metadata = self._calc_spec_decode_metadata(
                num_draft_tokens, cu_num_tokens)
            logits_indices = spec_decode_metadata.logits_indices

        # Hot-Swap lora model
        if self.lora_config:
            self.set_active_loras(self.input_batch, num_scheduled_tokens)

        return (attn_metadata, logits_indices, spec_decode_metadata,
                ubatch_slices)

    def _compute_cascade_attn_prefix_len(
        self,
        num_scheduled_tokens: np.ndarray,
        num_common_prefix_blocks: int,
        kv_cache_spec: KVCacheSpec,
        attn_metadata_builder: AttentionMetadataBuilder,
    ) -> int:
        """Compute the length of the common prefix for cascade attention.

        NOTE(woosuk): The common prefix length returned by this function
        represents the length used specifically for cascade attention, not the
        actual number of tokens shared between requests. When cascade attention
        is disabled (use_cascade=False), this function returns 0 even if
        requests share common tokens. Additionally, the common prefix length is
        truncated to a multiple of the block size and may be further truncated
        due to implementation details explained below.

        Args:
            num_scheduled_tokens: Number of tokens scheduled per request.
            num_common_prefix_blocks: Number of shared KV cache blocks.

        Returns:
            int: Length of common prefix in tokens.
        """
        common_prefix_len = num_common_prefix_blocks * kv_cache_spec.block_size
        if common_prefix_len == 0:
            # Common case.
            return 0

        # NOTE(woosuk): Cascade attention uses two attention kernels: one
        # for the common prefix and the other for the rest. For the first
        # kernel, we concatenate all the query tokens (possibly from
        # different requests) and treat them as if they are from the same
        # request. Then, we use bi-directional attention to process the
        # common prefix in the KV cache. Importantly, this means that the
        # first kernel does not do any masking.

        # Consider the following example:
        # Request 1's input query: [D, E, X]
        # Request 1's kv cache: [A, B, C, D, E, X]
        # Request 1's num_computed_tokens: 3 (i.e., [A, B, C])
        # Request 2's input query: [E, Y]
        # Request 2's kv cache: [A, B, C, D, E, Y]
        # Request 2's num_computed_tokens: 4 (i.e., [A, B, C, D])

        # If we use [A, B, C, D, E] as the common prefix, then the
        # first kernel will compute the bi-directional attention between
        # input query [D, E, X, E, Y] and common prefix [A, B, C, D, E].
        # However, this is wrong because D in Request 1 should not attend to
        # E in the common prefix (i.e., we need masking).
        # To avoid this, [A, B, C, D] should be the common prefix.
        # That is, the common prefix should be capped by the minimum
        # num_computed_tokens among the requests, and plus one to include
        # the first token of the query.

        # In practice, we use [A, B, C] as the common prefix, instead of
        # [A, B, C, D] (i.e., the common prefix is capped by the minimum
        # num_computed_tokens, without plus one).
        # This is because of an implementation detail: We want to always
        # use two kernels for cascade attention. Let's imagine:
        # Request 3's input query: [D]
        # Request 3's kv cache: [A, B, C, D]
        # Request 3's num_computed_tokens: 3 (i.e., [A, B, C])
        # If we use [A, B, C, D] as the common prefix for Request 1-3,
        # then Request 3 will be processed only by the first kernel,
        # and the second kernel will get an empty input. While this is not
        # a fundamental problem, our current implementation does not support
        # this case.
        num_reqs = len(num_scheduled_tokens)
        common_prefix_len = min(
            common_prefix_len,
            self.input_batch.num_computed_tokens_cpu[:num_reqs].min())
        # common_prefix_len should be a multiple of the block size.
        common_prefix_len = (common_prefix_len // kv_cache_spec.block_size *
                             kv_cache_spec.block_size)
        use_sliding_window = (isinstance(kv_cache_spec, SlidingWindowSpec) or
                              (isinstance(kv_cache_spec, FullAttentionSpec)
                               and kv_cache_spec.sliding_window is not None))
        assert isinstance(kv_cache_spec, AttentionSpec)
        use_cascade = attn_metadata_builder.use_cascade_attention(
            common_prefix_len=common_prefix_len,
            query_lens=num_scheduled_tokens,
            num_query_heads=self.num_query_heads,
            num_kv_heads=kv_cache_spec.num_kv_heads,
            use_alibi=self.use_alibi,
            use_sliding_window=use_sliding_window,
            num_sms=self.num_sms,
        )
        return common_prefix_len if use_cascade else 0

    def _calc_mrope_positions(self, scheduler_output: "SchedulerOutput"):
        mrope_pos_ptr = 0
        for index, req_id in enumerate(self.input_batch.req_ids):
            req = self.requests[req_id]
            assert req.mrope_positions is not None

            num_computed_tokens = \
                self.input_batch.num_computed_tokens_cpu[index]
            num_scheduled_tokens = \
                scheduler_output.num_scheduled_tokens[req_id]
            num_prompt_tokens = len(req.prompt_token_ids)

            if num_computed_tokens + num_scheduled_tokens > num_prompt_tokens:
                prompt_part_len = max(0,
                                      num_prompt_tokens - num_computed_tokens)
                completion_part_len = max(
                    0, num_scheduled_tokens - prompt_part_len)
            else:
                prompt_part_len = num_scheduled_tokens
                completion_part_len = 0

            assert num_scheduled_tokens == prompt_part_len + completion_part_len

            if prompt_part_len > 0:
                # prompt's mrope_positions are pre-computed
                dst_start = mrope_pos_ptr
                dst_end = mrope_pos_ptr + prompt_part_len
                src_start = num_computed_tokens
                src_end = num_computed_tokens + prompt_part_len

                self.mrope_positions_cpu[:, dst_start:dst_end] = \
                    req.mrope_positions[:,src_start:src_end]

                mrope_pos_ptr += prompt_part_len

            if completion_part_len > 0:
                # compute completion's mrope_positions on-the-fly
                dst_start = mrope_pos_ptr
                dst_end = mrope_pos_ptr + completion_part_len

                self.mrope_positions_cpu[:, dst_start:dst_end] = \
                    MRotaryEmbedding.get_next_input_positions_tensor(
                        req.mrope_position_delta,
                        context_len=num_computed_tokens +
                        prompt_part_len,
                        seq_len=num_computed_tokens +
                        prompt_part_len +
                        completion_part_len,
                    )

                mrope_pos_ptr += completion_part_len

    def _calc_spec_decode_metadata(
        self,
        num_draft_tokens: np.ndarray,
        cu_num_scheduled_tokens: np.ndarray,
    ) -> SpecDecodeMetadata:
        # Inputs:
        # cu_num_scheduled_tokens:  [  4, 104, 107, 207, 209]
        # num_draft_tokens:         [  3,   0,   2,   0,   1]
        # Outputs:
        # cu_num_draft_tokens:      [  3,   3,   5,   5,   6]
        # logits_indices:           [  0,   1,   2,   3, 103, 104, 105, 106,
        #                            206, 207, 208]
        # target_logits_indices:    [  0,   1,   2,   5,   6,   9]
        # bonus_logits_indices:     [  3,   4,   7,   8,  10]

        # Compute the logits indices.
        # [4, 1, 3, 1, 2]
        num_sampled_tokens = num_draft_tokens + 1

        # Step 1. cu_num_sampled_tokens: [4, 5, 8, 9, 11]
        # arange: [0, 1, 2, 3, 0, 0, 1, 2, 0, 0, 1]
        cu_num_sampled_tokens, arange = self._get_cumsum_and_arange(
            num_sampled_tokens, cumsum_dtype=np.int32)
        # Step 2. [0, 0, 0, 0, 103, 104, 104, 104, 206, 207, 207]
        logits_indices = np.repeat(
            cu_num_scheduled_tokens - num_sampled_tokens, num_sampled_tokens)
        # Step 3. [0, 1, 2, 3, 103, 104, 105, 106, 206, 207, 208]
        logits_indices += arange

        # Compute the bonus logits indices.
        bonus_logits_indices = cu_num_sampled_tokens - 1

        # Compute the draft logits indices.
        # cu_num_draft_tokens: [3, 3, 5, 5, 6]
        # arange: [0, 1, 2, 0, 1, 0]
        cu_num_draft_tokens, arange = self._get_cumsum_and_arange(
            num_draft_tokens, cumsum_dtype=np.int32)
        # [0, 0, 0, 5, 5, 9]
        target_logits_indices = np.repeat(
            cu_num_sampled_tokens - num_sampled_tokens, num_draft_tokens)
        # [0, 1, 2, 5, 6, 9]
        target_logits_indices += arange

        # TODO: Optimize the CPU -> GPU copy.
        cu_num_draft_tokens = torch.from_numpy(cu_num_draft_tokens).to(
            self.device, non_blocking=True)
        logits_indices = torch.from_numpy(logits_indices).to(self.device,
                                                             non_blocking=True)
        target_logits_indices = torch.from_numpy(target_logits_indices).to(
            self.device, non_blocking=True)
        bonus_logits_indices = torch.from_numpy(bonus_logits_indices).to(
            self.device, non_blocking=True)

        # Compute the draft token ids.
        # draft_token_indices:      [  1,   2,   3, 105, 106, 208]
        draft_token_ids = self.input_ids[logits_indices]
        draft_token_ids = draft_token_ids[target_logits_indices + 1]

        metadata = SpecDecodeMetadata(
            draft_token_ids=draft_token_ids,
            num_draft_tokens=num_draft_tokens.tolist(),
            cu_num_draft_tokens=cu_num_draft_tokens,
            target_logits_indices=target_logits_indices,
            bonus_logits_indices=bonus_logits_indices,
            logits_indices=logits_indices,
        )
        return metadata

    def _execute_mm_encoder(self, scheduler_output: "SchedulerOutput"):
        scheduled_encoder_inputs = scheduler_output.scheduled_encoder_inputs
        if not scheduled_encoder_inputs:
            return

        # Batch the multi-modal inputs.
        mm_inputs = list[MultiModalKwargs]()
        req_ids_pos = list[tuple[str, int, PlaceholderRange]]()
        for req_id, encoder_input_ids in scheduled_encoder_inputs.items():
            req_state = self.requests[req_id]

            for mm_input_id in encoder_input_ids:
                mm_inputs.append(req_state.mm_inputs[mm_input_id])
                req_ids_pos.append(
                    (req_id, mm_input_id, req_state.mm_positions[mm_input_id]))

        # Batch mm inputs as much as we can: if a request in the batch has
        # multiple modalities or a different modality than the previous one,
        # we process it separately to preserve item order.
        # FIXME(ywang96): This is a hacky way to deal with multiple modalities
        # in the same batch while still being able to benefit from batching
        # multimodal inputs. The proper solution should be reordering the
        # encoder outputs.
        grouped_mm_inputs_list = group_mm_inputs_by_modality(mm_inputs)

        encoder_outputs = []
        for grouped_mm_inputs in grouped_mm_inputs_list:
            batched_mm_inputs = MultiModalKwargs.batch(grouped_mm_inputs)
            batched_mm_inputs = MultiModalKwargs.as_kwargs(
                batched_mm_inputs,
                dtype=self.model_config.dtype,
                device=self.device,
            )

            # Run the encoder.
            # `curr_group_outputs` is either of the following:
            # 1. A tensor of shape (num_items, feature_size, hidden_size)
            # in case feature_size is fixed across all multimodal items.
            # 2. A list or tuple (length: num_items) of tensors, each of shape
            # (feature_size, hidden_size) in case the feature size is dynamic
            # depending on the input multimodal items.
            curr_group_outputs = self.model.get_multimodal_embeddings(
                **batched_mm_inputs)

            sanity_check_mm_encoder_outputs(
                curr_group_outputs,
                expected_num_items=len(grouped_mm_inputs),
            )

            for output in curr_group_outputs:
                encoder_outputs.append(output)

        # Cache the encoder outputs.
        for (req_id, input_id, pos_info), output in zip(
                req_ids_pos,
                encoder_outputs,
        ):
            if req_id not in self.encoder_cache:
                self.encoder_cache[req_id] = {}

            self.encoder_cache[req_id][input_id] = scatter_mm_placeholders(
                output,
                is_embed=pos_info.is_embed,
            )

    def _gather_mm_embeddings(
        self,
        scheduler_output: "SchedulerOutput",
    ) -> list[torch.Tensor]:
        mm_embeds: list[torch.Tensor] = []
        for req_id in self.input_batch.req_ids:
            num_scheduled_tokens = scheduler_output.num_scheduled_tokens[
                req_id]
            req_state = self.requests[req_id]
            num_computed_tokens = req_state.num_computed_tokens
            mm_positions = req_state.mm_positions
            for i, pos_info in enumerate(mm_positions):
                start_pos = pos_info.offset
                num_encoder_tokens = pos_info.length

                # The encoder output is needed if the two ranges overlap:
                # [num_computed_tokens,
                #  num_computed_tokens + num_scheduled_tokens) and
                # [start_pos, start_pos + num_encoder_tokens)
                if start_pos >= num_computed_tokens + num_scheduled_tokens:
                    # The encoder output is not needed in this step.
                    break
                if start_pos + num_encoder_tokens <= num_computed_tokens:
                    # The encoder output is already processed and stored
                    # in the decoder's KV cache.
                    continue

                start_idx = max(num_computed_tokens - start_pos, 0)
                end_idx = min(
                    num_computed_tokens - start_pos + num_scheduled_tokens,
                    num_encoder_tokens)
                assert start_idx < end_idx
                assert req_id in self.encoder_cache
                assert i in self.encoder_cache[req_id]
                encoder_output = self.encoder_cache[req_id][i]

                if (is_embed := pos_info.is_embed) is not None:
                    is_embed = is_embed[start_idx:end_idx]

                mm_embeds_item = gather_mm_placeholders(
                    encoder_output[start_idx:end_idx],
                    is_embed=is_embed,
                )
                mm_embeds.append(mm_embeds_item)
        return mm_embeds

    def get_model(self) -> nn.Module:
        return self.model

    def apply_grammar_bitmask(
        self,
        scheduler_output: "SchedulerOutput",
        logits: torch.Tensor,
    ):
        grammar_bitmask = scheduler_output.grammar_bitmask
        if grammar_bitmask is None:
            return

        # We receive the structured output bitmask from the scheduler,
        # compacted to contain bitmasks only for structured output requests.
        # The order of the requests in the bitmask is not guaranteed to be the
        # same as the order of the requests in the gpu runner's batch. We need
        # to sort the bitmask to match the order of the requests used here.

        # Get the batch indices of the structured output requests.
        # Keep track of the number of speculative tokens scheduled for every
        # request in the batch, as the logit indices are offset by this amount.
        struct_out_req_batch_indices: dict[str, int] = {}
        cumulative_offset = 0
        seq = sorted(self.input_batch.req_id_to_index.items(),
                     key=lambda x: x[1])
        for req_id, batch_index in seq:
            logit_index = batch_index + cumulative_offset
            cumulative_offset += len(
                scheduler_output.scheduled_spec_decode_tokens.get(req_id, []))
            if req_id in scheduler_output.structured_output_request_ids:
                struct_out_req_batch_indices[req_id] = logit_index

        out_indices = []

        # Reorder the bitmask to match the order of the requests in the batch.
        sorted_bitmask = np.zeros_like(grammar_bitmask,
                                       shape=(logits.shape[0],
                                              grammar_bitmask.shape[1]))
        cumulative_index = 0
        seq = sorted(scheduler_output.structured_output_request_ids.items(),
                     key=lambda x: x[1])
        for req_id, _ in seq:
            logit_index = struct_out_req_batch_indices[req_id]
            num_spec_tokens = len(
                scheduler_output.scheduled_spec_decode_tokens.get(req_id, []))
            for i in range(1 + num_spec_tokens):
                sorted_bitmask[logit_index + i] = \
                    grammar_bitmask[cumulative_index + i]
                out_indices.append(logit_index + i)
            cumulative_index += 1 + num_spec_tokens
        grammar_bitmask = sorted_bitmask

        # Serialization of np.ndarray is much more efficient than a tensor,
        # so we receive it in that format.
        grammar_bitmask = torch.from_numpy(grammar_bitmask)

        xgr.apply_token_bitmask_inplace(
            logits,
            grammar_bitmask.to(self.device, non_blocking=True),
            indices=out_indices,
        )

    def sync_and_slice_intermediate_tensors(
            self, tokens_slice: slice,
            intermediate_tensors: IntermediateTensors,
            sync_self: bool) -> IntermediateTensors:

        assert self.intermediate_tensors is not None
        num_tokens = tokens_slice.stop - tokens_slice.start

        tp = self.vllm_config.parallel_config.tensor_parallel_size
        enabled_sp = self.vllm_config.compilation_config.pass_config. \
            enable_sequence_parallelism
        if enabled_sp:
            # When sequence parallelism is enabled, we always pad num_tokens
            # to be a multiple of tensor_parallel_size (tp) earlier
            assert num_tokens % tp == 0
        is_residual_scattered = tp > 1 and enabled_sp \
            and num_tokens % tp == 0

        def copy_slice(is_scattered: bool) -> slice:
            if is_scattered:
                return slice(tokens_slice.start // tp, tokens_slice.stop // tp)
            else:
                return tokens_slice

        # When sequence parallelism is enabled, the "residual" tensor is sharded
        # across tensor parallel ranks, so each rank only needs its own slice.
        if sync_self:
            assert intermediate_tensors is not None
            for k, v in intermediate_tensors.items():
                _copy_slice = copy_slice(is_residual_scattered)
                self.intermediate_tensors[k][_copy_slice].copy_(
                    v[_copy_slice], non_blocking=True)

        return IntermediateTensors({
            k:
            v[copy_slice(k == "residual" and is_residual_scattered)]
            for k, v in self.intermediate_tensors.items()
        })

<<<<<<< HEAD
    def _get_dummy_model_inputs(self, num_tokens: int) -> tuple:
        # Dummy batch. (hopefully we are the last one so we can just
        # update this to a one token batch and return)
=======
    def get_dp_padding(self,
                       num_tokens: int) -> tuple[int, Optional[torch.Tensor]]:
        dp_size = self.vllm_config.parallel_config.data_parallel_size
        dp_rank = self.vllm_config.parallel_config.data_parallel_rank

        # For DP: Don't pad when setting enforce_eager.
        # This lets us set enforce_eager on the prefiller in a P/D setup and
        # still use CUDA graphs (enabled by this padding) on the decoder.
        #
        # TODO(tms) : There are many cases where padding is enabled for
        # prefills, causing unnecessary and excessive padding of activations.

        if dp_size == 1 or self.vllm_config.model_config.enforce_eager:
            # Early exit.
            return 0, None

        num_tokens_across_dp = DPMetadata.num_tokens_across_dp(
            num_tokens, dp_size, dp_rank)
        max_tokens_across_dp_cpu = torch.max(num_tokens_across_dp).item()
        num_tokens_after_padding = torch.tensor([max_tokens_across_dp_cpu] *
                                                dp_size,
                                                device="cpu",
                                                dtype=torch.int32)
        return max_tokens_across_dp_cpu - num_tokens, num_tokens_after_padding

    @torch.inference_mode()
    def execute_model(
        self,
        scheduler_output: "SchedulerOutput",
        intermediate_tensors: Optional[IntermediateTensors] = None,
    ) -> Union[ModelRunnerOutput, IntermediateTensors]:
>>>>>>> ca2f6b9c

        if self.is_multimodal_model:
            input_ids = None
            inputs_embeds = self.inputs_embeds[:num_tokens]
        else:
            input_ids = self.input_ids[:num_tokens]
            inputs_embeds = None

        if self.uses_mrope:
            positions = self.mrope_positions[:, :num_tokens]
        else:
            positions = self.positions[:num_tokens]

        if get_pp_group().is_first_rank:
            intermediate_tensors = None
        else:
            if self.intermediate_tensors is None:
                self.intermediate_tensors = (
                    self.model.make_empty_intermediate_tensors(
                        batch_size=self.max_num_tokens,
                        dtype=self.model_config.dtype,
                        device=self.device))

        return input_ids, positions, inputs_embeds, intermediate_tensors

    def _get_model_inputs(self, tokens_slice: slice,
                          scheduler_output: "SchedulerOutput"):
        num_tokens = tokens_slice.stop - tokens_slice.start
        if num_tokens == 0:
            # Dummy batch. (hopefully we are the last one so we can just
            # update this to a one token batch and return)
            tokens_slice = slice(tokens_slice.start, tokens_slice.start + 1)
            num_tokens = 1

        if (self.use_cuda_graph
                and num_tokens <= self.cudagraph_batch_sizes[-1]):
            # Use piecewise CUDA graphs.
            # Add padding to the batch size.
            tokens_slice = \
             slice(tokens_slice.start, tokens_slice.start+
                   self.vllm_config.pad_for_cudagraph(num_tokens))
        else:
            # Eager mode.
            # Pad tokens to multiple of tensor_parallel_size when
            # enabled collective fusion for SP
            tp_size = self.vllm_config.parallel_config.tensor_parallel_size
            if self.vllm_config.compilation_config.pass_config. \
                enable_sequence_parallelism and tp_size > 1:
                from vllm.utils import round_up
                tokens_slice = slice(
                    tokens_slice.start,
                    tokens_slice.start + round_up(num_tokens, tp_size))

        # update num tokens for padding
        num_tokens = tokens_slice.stop - tokens_slice.start

        # Padding for DP
        num_pad, num_tokens_across_dp = self.get_dp_padding(num_input_tokens)
        num_input_tokens += num_pad

        # _prepare_inputs may reorder the batch, so we must gather multi
        # modal outputs after that to ensure the correct order
        if self.is_multimodal_model:
            # Run the multimodal encoder if any.
            self._execute_mm_encoder(scheduler_output)
            mm_embeds = self._gather_mm_embeddings(scheduler_output)
        else:
            mm_embeds = []

        if self.is_multimodal_model and get_pp_group().is_first_rank:
            # NOTE(woosuk): To unify token ids and soft tokens (vision
            # embeddings), we always use embeddings (rather than token ids)
            # as input to the multimodal model, even when the input is text.
            input_ids = self.input_ids[tokens_slice]
            if mm_embeds:
                inputs_embeds = self.model.get_input_embeddings(
                    input_ids, mm_embeds)
            else:
                inputs_embeds = self.model.get_input_embeddings(input_ids)
            # TODO(woosuk): Avoid the copy. Optimize.
            self.inputs_embeds[tokens_slice].copy_(inputs_embeds)
            inputs_embeds = self.inputs_embeds[tokens_slice]
            input_ids = None
        else:
            # For text-only models, we use token ids as input.
            # While it is possible to use embeddings as input just like the
            # multimodal models, it is not desirable for performance since
            # then the embedding layer is not included in the CUDA graph.
            input_ids = self.input_ids[tokens_slice]
            inputs_embeds = None
        if self.uses_mrope:
            positions = self.mrope_positions[:, tokens_slice]
        else:
            positions = self.positions[tokens_slice]

        if get_pp_group().is_first_rank:
            intermediate_tensors = None
        else:
            intermediate_tensors = self.sync_and_slice_intermediate_tensors(
                tokens_slice, intermediate_tensors, True)
        return input_ids, positions, inputs_embeds, intermediate_tensors

    def _run_model(self,
                   attn_metadata: Optional[PerLayerAttnMetadata],
                   num_scheduled_tokens: Optional[int],
                   ubatch_slices: Optional[UBatchSlices] = None,
                   scheduler_output: Optional["SchedulerOutput"] = None,
                   is_dummy_run: bool = False):

        num_dummy_tokens = num_scheduled_tokens if is_dummy_run else 1

        def model_inputs(tokens_slice: slice, use_dummy_input: bool) -> tuple:
            if use_dummy_input:
                assert num_dummy_tokens == 1
                return self._get_dummy_model_inputs(num_dummy_tokens)
            else:
                assert scheduler_output is not None
                return self._get_model_inputs(tokens_slice, scheduler_output)

        def _run(token_slice: slice, context, use_dummy_input: bool = False):
            input_ids, positions, inputs_embeds, intermediate_tensors = \
                model_inputs(token_slice, use_dummy_input)
            with context:
                model_output = self.model(
                    input_ids=input_ids,
                    positions=positions,
                    intermediate_tensors=intermediate_tensors,
                    inputs_embeds=inputs_embeds,
                )
                if isinstance(context, UBatchContext):
                    # Clone before we leave the ubatch context
                    model_output = model_output.clone()

<<<<<<< HEAD
            return model_output
=======
        # Run the decoder.
        # Use persistent buffers for CUDA graphs.
        with set_forward_context(attn_metadata,
                                 self.vllm_config,
                                 num_tokens=num_input_tokens,
                                 num_tokens_across_dp=num_tokens_across_dp):
            self.maybe_setup_kv_connector(scheduler_output)
>>>>>>> ca2f6b9c

        @torch.inference_mode()
        def _ubatch_thread(ubatch_ctx, token_slice, results, save_results,
                           use_dummy_input):
            model_output = _run(token_slice, ubatch_ctx, use_dummy_input)

            if save_results:
                results.append(model_output)

        def _run_ubatches(ubatch_slices, attn_metadata,
                          is_dummy_run) -> torch.Tensor:
            results: list[torch.Tensor] = []
            assert len(ubatch_slices) == 2, "Only two ubatches has been tested"
            root_stream = current_stream()

            ubatch_ctxs = make_ubatch_contexts(len(ubatch_slices),
                                               compute_stream=root_stream,
                                               device=self.device)

            # Ubatches will manually manage the forward context, so we override
            # it to None here so we can have it restored correctly later
            with override_forward_context(None):
                ubatch_threads = []
                for i, (_, tokens_slice) in enumerate(ubatch_slices):
                    is_dummy_ubatch = tokens_slice.stop <= tokens_slice.start
                    assert not is_dummy_ubatch or i == len(
                        ubatch_slices) - 1 or is_dummy_run

                    num_tokens = num_dummy_tokens if is_dummy_ubatch or \
                    is_dummy_run else (tokens_slice.stop - tokens_slice.start)
                    ubatch_ctxs[i].forward_context = create_forward_context(
                        attn_metadata[i]
                        if attn_metadata is not None else None,
                        self.vllm_config,
                        num_tokens=num_tokens)

                    thread = threading.Thread(target=_ubatch_thread,
                                              args=(
                                                  ubatch_ctxs[i],
                                                  tokens_slice,
                                                  results,
                                                  not is_dummy_ubatch
                                                  or is_dummy_run,
                                                  is_dummy_ubatch
                                                  or is_dummy_run,
                                              ))
                    ubatch_threads.append(thread)
                    thread.start()
                ubatch_ctxs[0].cpu_wait_event.set()

                for thread in ubatch_threads:
                    thread.join()

            torch.cuda.synchronize()
            torch.cuda.set_stream(root_stream)
            return torch.cat(results, dim=0)

        # run micro-batched
        if ubatch_slices is not None:
            model_output = _run_ubatches(ubatch_slices, attn_metadata,
                                         is_dummy_run)
        # run single batch
        else:
            model_output = _run(
                slice(0, num_scheduled_tokens),
                set_forward_context(attn_metadata,
                                    vllm_config=self.vllm_config,
                                    num_tokens=num_scheduled_tokens or 1),
                is_dummy_run)

        return model_output

    @torch.inference_mode()
    def execute_model(
        self,
        scheduler_output: "SchedulerOutput",
        intermediate_tensors: Optional[IntermediateTensors] = None,
    ) -> Union[ModelRunnerOutput, IntermediateTensors]:

        self._update_states(scheduler_output)
        if not scheduler_output.total_num_scheduled_tokens:
            if not has_kv_transfer_group():
                # Return empty ModelRunnerOutput if there's no work to do.
                return EMPTY_MODEL_RUNNER_OUTPUT

            return self.kv_connector_no_forward(scheduler_output)

        # Prepare the decoder inputs.
        attn_metadata, logits_indices, spec_decode_metadata, ubatch_slices = (
            self._prepare_inputs(scheduler_output))
        num_scheduled_tokens = scheduler_output.total_num_scheduled_tokens

        # Run the decoder.
        # Use persistent buffers for CUDA graphs.
        self.maybe_setup_kv_connector(scheduler_output)
        model_output = self._run_model(
            attn_metadata,
            num_scheduled_tokens,
            ubatch_slices,
            scheduler_output,
        )
        self.maybe_wait_for_kv_save()
        finished_sending, finished_recving = (
            self.get_finished_kv_transfers(scheduler_output))

        if self.use_aux_hidden_state_outputs:
            hidden_states, aux_hidden_states = model_output
        else:
            hidden_states = model_output
        # Broadcast PP output for external_launcher (torchrun)
        # to make sure we are synced across pp ranks
        # TODO: Support overlapping mirco-batches
        # https://github.com/vllm-project/vllm/issues/18019
        broadcast_pp_output = \
            self.parallel_config.distributed_executor_backend \
            == "external_launcher" and len(get_pp_group().ranks) > 0
        if not get_pp_group().is_last_rank:
            # For mid-pipeline stages, return the hidden states.
            if not broadcast_pp_output:
                return hidden_states
            assert isinstance(hidden_states, IntermediateTensors)
            get_pp_group().send_tensor_dict(hidden_states.tensors,
                                            all_gather_group=get_tp_group())
            logits = None
        else:
            sample_hidden_states = hidden_states[logits_indices]
            logits = self.model.compute_logits(sample_hidden_states, None)
        if broadcast_pp_output:
            model_output_broadcast_data = {
                "logits": logits.contiguous(),
            } if logits is not None else {}
            model_output_broadcast_data = get_pp_group().broadcast_tensor_dict(
                model_output_broadcast_data, src=len(get_pp_group().ranks) - 1)
            assert model_output_broadcast_data is not None
            logits = model_output_broadcast_data["logits"]

        # Apply structured output bitmasks if present
        if scheduler_output.grammar_bitmask is not None:
            self.apply_grammar_bitmask(scheduler_output, logits)

        # Sample the next token and get logprobs if needed.
        sampling_metadata = self.input_batch.sampling_metadata
        if spec_decode_metadata is None:
            sampler_output = self.sampler(
                logits=logits,
                sampling_metadata=sampling_metadata,
            )
        else:
            # When indexing with a tensor (bonus_logits_indices), PyTorch
            # creates a new tensor with separate storage from the original
            # logits tensor. This means any in-place operations on bonus_logits
            # won't affect the original logits tensor.
            assert logits is not None
            bonus_logits = logits[spec_decode_metadata.bonus_logits_indices]
            sampler_output = self.sampler(
                logits=bonus_logits,
                sampling_metadata=sampling_metadata,
            )
            bonus_token_ids = sampler_output.sampled_token_ids

            # Just like `bonus_logits`, `target_logits` is a new tensor with
            # separate storage from the original `logits` tensor. Therefore,
            # it is safe to update `target_logits` in place.
            target_logits = logits[spec_decode_metadata.target_logits_indices]
            output_token_ids = self.rejection_sampler(
                spec_decode_metadata,
                None,  # draft_probs
                target_logits,
                bonus_token_ids,
                sampling_metadata,
            )
            sampler_output.sampled_token_ids = output_token_ids

        # TODO(woosuk): The following loop can be slow since it iterates over
        # the requests one by one. Optimize.
        discard_sampled_tokens_req_indices = []
        for i, req_id in enumerate(self.input_batch.req_ids):
            req_state = self.requests[req_id]
            seq_len = (req_state.num_computed_tokens +
                       scheduler_output.num_scheduled_tokens[req_id])
            if seq_len < req_state.num_tokens:
                # Ignore the sampled token for partial prefills.
                # Rewind the generator state as if the token was not sampled.
                # This relies on cuda-specific torch-internal impl details
                generator = self.input_batch.generators.get(i)
                if generator is not None:
                    generator.set_offset(generator.get_offset() - 4)
                # Record the index of the request that should not be sampled,
                # so that we could clear the sampled tokens before returning.
                discard_sampled_tokens_req_indices.append(i)

        # NOTE: GPU -> CPU Sync happens here.
        # Move as many CPU operations as possible before this sync point.
        logprobs_tensors = sampler_output.logprobs_tensors
        logprobs_lists = logprobs_tensors.tolists() \
            if logprobs_tensors is not None else None

        # Compute prompt logprobs if needed.
        prompt_logprobs_dict = self._get_prompt_logprobs_dict(
            hidden_states[:num_scheduled_tokens],
            scheduler_output,
        )

        # Get the valid generated tokens.
        sampled_token_ids = sampler_output.sampled_token_ids
        max_gen_len = sampled_token_ids.shape[-1]
        if max_gen_len == 1:
            # No spec decode tokens.
            valid_sampled_token_ids = sampled_token_ids.tolist()
        else:
            # Includes spec decode tokens.
            valid_sampled_token_ids = self.rejection_sampler.parse_output(
                sampled_token_ids,
                self.input_batch.vocab_size,
            )
        # Mask out the sampled tokens that should not be sampled.
        for i in discard_sampled_tokens_req_indices:
            valid_sampled_token_ids[i].clear()

        if not self.speculative_config:
            # Speculative decoding is not enabled.
            spec_token_ids = None
        elif self.speculative_config.method == "ngram":
            assert isinstance(self.drafter, NgramProposer)
            spec_token_ids = self.generate_draft_token_ids(
                valid_sampled_token_ids, sampling_metadata)
        elif self.speculative_config.method == "medusa":
            assert isinstance(self.drafter, MedusaProposer)
            if max_gen_len == 1:
                hidden_states = sample_hidden_states
            else:
                indices = []
                offset = 0
                for num_draft, tokens in zip(
                        spec_decode_metadata.num_draft_tokens,
                        valid_sampled_token_ids):
                    indices.append(offset + len(tokens) - 1)
                    offset += num_draft + 1

                indices = torch.tensor(indices,
                                       device=sample_hidden_states.device)
                hidden_states = sample_hidden_states[indices]

            spec_token_ids = self.drafter.propose(
                target_hidden_states=hidden_states,
                sampling_metadata=sampling_metadata,
            )
        elif self.speculative_config.use_eagle():
            assert isinstance(self.drafter, EagleProposer)
            # TODO(woosuk): Refactor the loop.
            next_token_ids: list[int] = []
            for i, token_ids in enumerate(valid_sampled_token_ids):
                if token_ids:
                    # Common case.
                    next_token_id = token_ids[-1]
                else:
                    # Partial prefill (rare case).
                    # Get the next token id from the request state.
                    req_id = self.input_batch.req_ids[i]
                    req_state = self.requests[req_id]
                    seq_len = (req_state.num_computed_tokens +
                               scheduler_output.num_scheduled_tokens[req_id])
                    next_token_id = req_state.get_token_id(seq_len)
                next_token_ids.append(next_token_id)
            next_token_ids = torch.tensor(next_token_ids,
                                          dtype=torch.int32,
                                          device=self.device)
            # At this moment, we assume all eagle layers belong to the same KV
            # cache group, thus using the same attention metadata.
            eagle_attn_metadata = attn_metadata[
                self.drafter.attn_layer_names[0]]

            # NOTE: deepseek_mtp uses MLA which does not have `block_table`
            if hasattr(eagle_attn_metadata, "block_table"):
                block_table = eagle_attn_metadata.block_table
            else:
                block_table = None

            if spec_decode_metadata is None:
                # input_ids can be None for multimodal models.
                target_token_ids = self.input_ids[:num_scheduled_tokens]
                #TODO(sage) make sure this works with mrope
                target_positions = self.positions[:num_scheduled_tokens]
                if self.use_aux_hidden_state_outputs:
                    target_hidden_states = torch.cat(
                        [h[:num_scheduled_tokens] for h in aux_hidden_states],
                        dim=-1)
                else:
                    target_hidden_states = hidden_states[:num_scheduled_tokens]
                target_slot_mapping = eagle_attn_metadata.slot_mapping
                cu_num_tokens = eagle_attn_metadata.query_start_loc
            else:
                # TODO(woosuk): Refactor this.
                num_draft_tokens = spec_decode_metadata.num_draft_tokens
                num_rejected_tokens = [
                    n + 1 - len(valid_sampled_token_ids[i]) if n > 0 else 0
                    for i, n in enumerate(num_draft_tokens)
                ]
                num_rejected_tokens_tensor = async_tensor_h2d(
                    num_rejected_tokens,
                    dtype=torch.int32,
                    target_device=self.device,
                    pin_memory=True)
                num_tokens = num_scheduled_tokens - sum(num_rejected_tokens)
                cu_num_tokens, token_indices = self.drafter.prepare_inputs(
                    eagle_attn_metadata.query_start_loc,
                    num_rejected_tokens_tensor,
                    num_tokens,
                )
                target_token_ids = self.input_ids[token_indices]
                #TODO(sage) make sure this works with mrope
                target_positions = self.positions[token_indices]
                if self.use_aux_hidden_state_outputs:
                    target_hidden_states = torch.cat(
                        [h[token_indices] for h in aux_hidden_states], dim=-1)
                else:
                    target_hidden_states = hidden_states[token_indices]
                target_slot_mapping = eagle_attn_metadata.slot_mapping[
                    token_indices]
            draft_token_ids = self.drafter.propose(
                target_token_ids=target_token_ids,
                target_positions=target_positions,
                target_hidden_states=target_hidden_states,
                target_slot_mapping=target_slot_mapping,
                next_token_ids=next_token_ids,
                cu_num_tokens=cu_num_tokens,
                block_table=block_table,
                sampling_metadata=sampling_metadata,
            )
            spec_token_ids = draft_token_ids.tolist()

        # Clear KVConnector state after all KVs are generated.
        if has_kv_transfer_group():
            get_kv_transfer_group().clear_connector_metadata()

        return ModelRunnerOutput(
            req_ids=self.input_batch.req_ids,
            req_id_to_index=self.input_batch.req_id_to_index,
            sampled_token_ids=valid_sampled_token_ids,
            spec_token_ids=spec_token_ids,
            logprobs=logprobs_lists,
            prompt_logprobs_dict=prompt_logprobs_dict,
            finished_sending=finished_sending,
            finished_recving=finished_recving,
        )

    def kv_connector_no_forward(
            self, scheduler_output: "SchedulerOutput") -> ModelRunnerOutput:

        # KV send/recv even if no work to do.
        with set_forward_context(None, self.vllm_config):
            self.maybe_setup_kv_connector(scheduler_output)
            finished_sending, finished_recving = (
                self.get_finished_kv_transfers(scheduler_output))

        if not finished_sending and not finished_recving:
            return EMPTY_MODEL_RUNNER_OUTPUT

        output = copy.copy(EMPTY_MODEL_RUNNER_OUTPUT)
        output.finished_sending = finished_sending
        output.finished_recving = finished_recving
        return output

    @staticmethod
    def maybe_setup_kv_connector(scheduler_output: "SchedulerOutput"):
        # Update KVConnector with the KVConnector metadata forward().
        if has_kv_transfer_group():
            kv_connector = get_kv_transfer_group()
            assert isinstance(kv_connector, KVConnectorBase_V1)
            assert scheduler_output.kv_connector_metadata is not None
            kv_connector.bind_connector_metadata(
                scheduler_output.kv_connector_metadata)

            # Background KV cache transfers happen here.
            # These transfers are designed to be async and the requests
            # involved may be disjoint from the running requests.
            # Do this here to save a collective_rpc.
            kv_connector.start_load_kv(get_forward_context())

    @staticmethod
    def maybe_wait_for_kv_save() -> None:
        if has_kv_transfer_group():
            get_kv_transfer_group().wait_for_save()

    @staticmethod
    def get_finished_kv_transfers(
        scheduler_output: "SchedulerOutput",
    ) -> tuple[Optional[set[str]], Optional[set[str]]]:
        if has_kv_transfer_group():
            return get_kv_transfer_group().get_finished(
                scheduler_output.finished_req_ids)
        return None, None

    def generate_draft_token_ids(
        self,
        sampled_token_ids: list[list[int]],
        sampling_metadata: SamplingMetadata,
    ) -> list[list[int]]:
        # TODO(woosuk): Optimize.
        draft_token_ids: list[list[int]] = []
        for i, sampled_ids in enumerate(sampled_token_ids):
            num_sampled_ids = len(sampled_ids)
            if not num_sampled_ids:
                # Skip speculative decoding.
                draft_token_ids.append([])
                continue

            # Skip requests that require sampling parameters that are not
            # supported with speculative decoding.
            req_id = self.input_batch.req_ids[i]
            if not is_spec_decode_supported(req_id, self.input_batch):
                draft_token_ids.append([])
                continue

            # Add sampled_token_ids to token_ids_cpu.
            start_idx = self.input_batch.num_tokens_no_spec[i]
            end_idx = start_idx + num_sampled_ids
            if end_idx >= self.max_model_len:
                # Skip requests that have already reached the max model length.
                draft_token_ids.append([])
                continue

            self.input_batch.token_ids_cpu[i, start_idx:end_idx] = sampled_ids
            drafter_output = self.drafter.propose(
                self.input_batch.token_ids_cpu[i, :end_idx])
            if drafter_output is None or len(drafter_output) == 0:
                draft_token_ids.append([])
            else:
                draft_token_ids.append(drafter_output.tolist())
        return draft_token_ids

    def load_model(self) -> None:
        logger.info("Starting to load model %s...", self.model_config.model)
        with DeviceMemoryProfiler() as m:  # noqa: SIM117
            time_before_load = time.perf_counter()
            model_loader = get_model_loader(self.load_config)
            if not hasattr(self, "model"):
                logger.info("Loading model from scratch...")
                self.model = model_loader.load_model(
                    vllm_config=self.vllm_config,
                    model_config=self.model_config)
            else:
                logger.info(
                    "Model was already initialized. Loading weights inplace..."
                )
                model_loader.load_weights(self.model,
                                          model_config=self.model_config)
            if self.lora_config:
                self.model = self.load_lora_model(self.model,
                                                  self.model_config,
                                                  self.scheduler_config,
                                                  self.lora_config,
                                                  self.device)
            if hasattr(self, "drafter"):
                logger.info("Loading drafter model...")
                self.drafter.load_model(self.model)
            if self.use_aux_hidden_state_outputs:
                self.model.set_aux_hidden_state_layers(
                    self.model.get_eagle3_aux_hidden_state_layers())
            time_after_load = time.perf_counter()
        self.model_memory_usage = m.consumed_memory
        logger.info("Model loading took %.4f GiB and %.6f seconds",
                    self.model_memory_usage / GiB_bytes,
                    time_after_load - time_before_load)
        prepare_communication_buffer_for_model(self.model)

    def save_tensorized_model(
        self,
        tensorizer_config: "TensorizerConfig",
    ) -> None:
        TensorizerLoader.save_model(
            self.model,
            tensorizer_config=tensorizer_config,
        )

    def _get_prompt_logprobs_dict(
        self,
        hidden_states: torch.Tensor,
        scheduler_output: "SchedulerOutput",
    ) -> dict[str, Optional[LogprobsTensors]]:
        num_prompt_logprobs_dict = self.input_batch.num_prompt_logprobs
        if not num_prompt_logprobs_dict:
            return {}

        in_progress_dict = self.input_batch.in_progress_prompt_logprobs_cpu
        prompt_logprobs_dict: dict[str, Optional[LogprobsTensors]] = {}

        # Since prompt logprobs are a rare feature, prioritize simple,
        # maintainable loop over optimal performance.
        completed_prefill_reqs = []
        for req_id, num_prompt_logprobs in num_prompt_logprobs_dict.items():

            num_tokens = scheduler_output.num_scheduled_tokens[req_id]

            # Get metadata for this request.
            request = self.requests[req_id]
            num_prompt_tokens = len(request.prompt_token_ids)
            prompt_token_ids = torch.tensor(request.prompt_token_ids).to(
                self.device, non_blocking=True)

            # Set up target LogprobsTensors object.
            logprobs_tensors = in_progress_dict.get(req_id)
            if not logprobs_tensors:
                # Create empty logprobs CPU tensors for the entire prompt.
                # If chunked, we'll copy in slice by slice.
                logprobs_tensors = LogprobsTensors.empty_cpu(
                    num_prompt_tokens - 1, num_prompt_logprobs + 1)
                in_progress_dict[req_id] = logprobs_tensors

            # Determine number of logits to retrieve.
            start_idx = request.num_computed_tokens
            start_tok = start_idx + 1
            num_remaining_tokens = num_prompt_tokens - start_tok
            if num_tokens <= num_remaining_tokens:
                # This is a chunk, more tokens remain.
                # In the == case, there are no more prompt logprobs to produce
                # but we want to defer returning them to the next step where we
                # have new generated tokens to return.
                num_logits = num_tokens
            else:
                # This is the last chunk of prompt tokens to return.
                num_logits = num_remaining_tokens
                completed_prefill_reqs.append(req_id)
                prompt_logprobs_dict[req_id] = logprobs_tensors

            if num_logits <= 0:
                # This can happen for the final chunk if we prefilled exactly
                # (num_prompt_tokens - 1) tokens for this request in the prior
                # step. There are no more prompt logprobs to produce.
                continue

            # Get the logits corresponding to this req's prompt tokens.
            # If this is a partial request (i.e. chunked prefill),
            # then there is prompt logprob generated for each index.
            req_idx = self.input_batch.req_id_to_index[req_id]
            offset = self.query_start_loc_np[req_idx].item()
            prompt_hidden_states = hidden_states[offset:offset + num_logits]
            logits = self.model.compute_logits(prompt_hidden_states, None)

            # Get the "target" tokens for each index. For prompt at index i,
            # the token at prompt index i+1 is the "sampled" token we want
            # to gather the logprob for.
            tgt_token_ids = prompt_token_ids[start_tok:start_tok + num_logits]

            # Compute prompt logprobs.
            logprobs = self.sampler.compute_logprobs(logits)
            token_ids, logprobs, ranks = self.sampler.gather_logprobs(
                logprobs, num_prompt_logprobs, tgt_token_ids)

            # Transfer GPU->CPU async.
            chunk_slice = slice(start_idx, start_idx + num_logits)
            logprobs_tensors.logprob_token_ids[chunk_slice].copy_(
                token_ids, non_blocking=True)
            logprobs_tensors.logprobs[chunk_slice].copy_(logprobs,
                                                         non_blocking=True)
            logprobs_tensors.selected_token_ranks[chunk_slice].copy_(
                ranks, non_blocking=True)

        # Remove requests that have completed prefill from the batch
        # num_prompt_logprobs_dict.
        for req_id in completed_prefill_reqs:
            del num_prompt_logprobs_dict[req_id]
            del in_progress_dict[req_id]

        # Must synchronize the non-blocking GPU->CPU transfers.
        if prompt_logprobs_dict:
            torch.cuda.synchronize()

        return prompt_logprobs_dict

    @torch.inference_mode()
    def _dummy_run(
        self,
        num_tokens: int,
        skip_attn: bool = True,
        # For profiling runs we dont want microbatching but for
        # dp dummy runs we do.
        allow_microbatching: bool = False,
    ) -> torch.Tensor:

        # Padding for DP
        num_pad, num_tokens_across_dp = self.get_dp_padding(num_tokens)
        num_tokens += num_pad

        # Set num_scheduled_tokens based on num_tokens and max_num_seqs
        # for dummy run with LoRA so that the num_reqs collectively
        # has num_tokens in total.
        assert num_tokens <= self.scheduler_config.max_num_batched_tokens
        max_num_reqs = self.scheduler_config.max_num_seqs
        num_reqs = max_num_reqs if num_tokens >= max_num_reqs else num_tokens
        min_tokens_per_req = num_tokens // num_reqs
        num_scheduled_tokens_list = [min_tokens_per_req] * num_reqs
        num_scheduled_tokens_list[-1] += num_tokens % num_reqs
        assert sum(num_scheduled_tokens_list) == num_tokens
        assert len(num_scheduled_tokens_list) == num_reqs
        num_scheduled_tokens = np.array(num_scheduled_tokens_list,
                                        dtype=np.int32)

        if skip_attn:
            attn_metadata: Optional[dict[str, FlashAttentionMetadata]] = None
        else:
            query_start_loc = self.query_start_loc[:num_reqs + 1]
            seq_lens = self.seq_lens[:num_reqs]

            common_attn_metadata = CommonAttentionMetadata(
                query_start_loc=query_start_loc, seq_lens=seq_lens)

            attn_metadata = {}
            for kv_cache_group_id, kv_cache_group_spec in enumerate(
                    self.kv_cache_config.kv_cache_groups):
                attn_metadata_i = (
                    self.attn_metadata_builders[kv_cache_group_id].build(
                        num_reqs=num_tokens,
                        num_actual_tokens=num_tokens,
                        max_query_len=num_tokens,
                        common_prefix_len=0,
                        common_attn_metadata=common_attn_metadata,
                    ))
                for layer_name in kv_cache_group_spec.layer_names:
                    attn_metadata[layer_name] = attn_metadata_i

        should_microbatch = (
            allow_microbatching
            and self.vllm_config.parallel_config.enable_microbatching
            and self.vllm_config.parallel_config.always_microbatch_if_enabled)
        dummy_microbatches = [(slice(0, 0), slice(0, 0)),
                              (slice(0, 0), slice(0, 0))]

        with self.maybe_dummy_run_with_lora(self.lora_config,
                                            num_scheduled_tokens):
<<<<<<< HEAD
            outputs = self._run_model(
                attn_metadata,
                num_tokens,
                ubatch_slices=None
                if not should_microbatch else dummy_microbatches,
                is_dummy_run=True,
            )
=======
            model = self.model
            if self.is_multimodal_model:
                input_ids = None
                inputs_embeds = self.inputs_embeds[:num_tokens]
            else:
                input_ids = self.input_ids[:num_tokens]
                inputs_embeds = None
            if self.uses_mrope:
                positions = self.mrope_positions[:, :num_tokens]
            else:
                positions = self.positions[:num_tokens]

            if get_pp_group().is_first_rank:
                intermediate_tensors = None
            else:
                if self.intermediate_tensors is None:
                    self.intermediate_tensors = (
                        self.model.make_empty_intermediate_tensors(
                            batch_size=self.max_num_tokens,
                            dtype=self.model_config.dtype,
                            device=self.device))

                intermediate_tensors = self.sync_and_slice_intermediate_tensors(
                    num_tokens, None, False)

            with set_forward_context(
                    attn_metadata,
                    self.vllm_config,
                    num_tokens=num_tokens,
                    num_tokens_across_dp=num_tokens_across_dp):
                outputs = model(
                    input_ids=input_ids,
                    positions=positions,
                    intermediate_tensors=intermediate_tensors,
                    inputs_embeds=inputs_embeds,
                )
>>>>>>> ca2f6b9c
            if self.use_aux_hidden_state_outputs:
                hidden_states, _ = outputs
            else:
                hidden_states = outputs

            if self.speculative_config and self.speculative_config.use_eagle():
                assert isinstance(self.drafter, EagleProposer)
                self.drafter.dummy_run(num_tokens)

        logit_indices = np.cumsum(num_scheduled_tokens) - 1
        return hidden_states[logit_indices]

    @torch.inference_mode()
    def _dummy_sampler_run(
        self,
        hidden_states: torch.Tensor,
    ) -> torch.Tensor:
        # The dummy hidden states may contain special values,
        # like `inf` or `nan`.
        # To avoid breaking the sampler, we use a random tensor here instead.
        hidden_states = torch.rand_like(hidden_states)

        logits = self.model.compute_logits(hidden_states, None)
        num_reqs = logits.size(0)

        dummy_tensors = lambda v: torch.full(
            (num_reqs, ), v, device=self.device)

        dummy_metadata = SamplingMetadata(
            temperature=dummy_tensors(0.5),
            all_greedy=False,
            all_random=False,
            top_p=dummy_tensors(0.9),
            top_k=dummy_tensors(logits.size(1) - 1),
            min_p=None,
            generators={},
            max_num_logprobs=None,
            no_penalties=True,
            prompt_token_ids=None,
            frequency_penalties=dummy_tensors(0.1),
            presence_penalties=dummy_tensors(0.1),
            repetition_penalties=dummy_tensors(0.1),
            output_token_ids=[[] for _ in range(num_reqs)],
            min_tokens={},
            logit_bias=[None for _ in range(num_reqs)],
            allowed_token_ids_mask=None,
            bad_words_token_ids={},
        )
        try:
            sampler_output = self.sampler(logits=logits,
                                          sampling_metadata=dummy_metadata)
        except RuntimeError as e:
            if 'out of memory' in str(e):
                raise RuntimeError(
                    "CUDA out of memory occurred when warming up sampler with "
                    f"{num_reqs} dummy requests. Please try lowering "
                    "`max_num_seqs` or `gpu_memory_utilization` when "
                    "initializing the engine.") from e
            else:
                raise e
        if self.speculative_config:
            draft_token_ids = [[0] for _ in range(num_reqs)]
            dummy_spec_decode_metadata = SpecDecodeMetadata.make_dummy(
                draft_token_ids, self.device)

            num_tokens = sum(len(ids) for ids in draft_token_ids)
            # draft_probs = torch.randn(
            #     num_tokens, logits.shape[-1], device=self.device,
            #     dtype=logits.dtype)
            draft_probs = None
            target_logits = torch.randn(num_tokens,
                                        logits.shape[-1],
                                        device=self.device,
                                        dtype=logits.dtype)
            # NOTE(woosuk): Here, we should use int32 because the sampler uses
            # int32 for bonus_token_ids. If the dtype mismatches, re-compilation
            # will occur at runtime.
            bonus_token_ids = torch.zeros(num_reqs,
                                          device=self.device,
                                          dtype=torch.int32)
            self.rejection_sampler(
                dummy_spec_decode_metadata,
                draft_probs,
                target_logits,
                bonus_token_ids,
                dummy_metadata,
            )
        return sampler_output

    def profile_run(self) -> None:
        # Profile with multimodal encoder & encoder cache.
        # TODO: handle encoder-decoder models once we support them.
        if (self.is_multimodal_model and self.max_num_encoder_input_tokens > 0
                and self.encoder_cache_size > 0):

            # NOTE: Currently model is profiled with a single non-text
            # modality with the max possible input tokens even when
            # it supports multiple.
            max_tokens_by_modality_dict = self.mm_registry \
                .get_max_tokens_per_item_by_nonzero_modality(self.model_config)
            dummy_data_modality, max_tokens_per_mm_item = max(
                max_tokens_by_modality_dict.items(), key=lambda item: item[1])

            # Check how many items of this modality can be supported by
            # the encoder budget.
            encoder_budget = min(self.max_num_encoder_input_tokens,
                                 self.encoder_cache_size)

            max_num_mm_items_encoder_budget = cdiv(encoder_budget,
                                                   max_tokens_per_mm_item)

            # Check how many items of this modality can be supported by
            # the decoder budget.
            max_mm_items_per_req = self.mm_registry.get_mm_limits_per_prompt(
                self.model_config)[dummy_data_modality]

            # NOTE: We do not consider max_num_batched_tokens on purpose
            # because the multimodal embeddings can be generated in advance
            # and chunked prefilled.
            max_num_mm_items_decoder_budget = self.max_num_reqs * \
                max_mm_items_per_req

            max_num_mm_items = min(max_num_mm_items_encoder_budget,
                                   max_num_mm_items_decoder_budget)

            logger.info(
                "Encoder cache will be initialized with a budget of %s tokens,"
                " and profiled with %s %s items of the maximum feature size.",
                encoder_budget, max_num_mm_items, dummy_data_modality)

            # Create dummy batch of multimodal inputs.
            dummy_mm_kwargs = self.mm_registry.get_decoder_dummy_data(
                model_config=self.model_config,
                seq_len=self.max_num_tokens,
                mm_counts={
                    dummy_data_modality: 1
                },
            ).multi_modal_data

            batched_dummy_mm_inputs = MultiModalKwargs.batch(
                [dummy_mm_kwargs] * max_num_mm_items)
            batched_dummy_mm_inputs = MultiModalKwargs.as_kwargs(
                batched_dummy_mm_inputs,
                dtype=self.model_config.dtype,
                device=self.device,
            )

            # Run multimodal encoder.
            dummy_encoder_outputs = self.model.get_multimodal_embeddings(
                **batched_dummy_mm_inputs)

            sanity_check_mm_encoder_outputs(
                dummy_encoder_outputs,
                expected_num_items=max_num_mm_items,
            )

            # Cache the dummy encoder outputs.
            self.encoder_cache["tmp"] = dict(enumerate(dummy_encoder_outputs))

        hidden_states = self._dummy_run(self.max_num_tokens)
        if get_pp_group().is_last_rank:
            sampler_output = self._dummy_sampler_run(hidden_states)
        else:
            sampler_output = None
        torch.cuda.synchronize()
        del hidden_states, sampler_output
        self.encoder_cache.clear()
        gc.collect()

    def capture_model(self) -> None:
        if not self.use_cuda_graph:
            logger.warning(
                "Skipping CUDA graph capture. Please add "
                "-O %s to use CUDA graphs.", CompilationLevel.PIECEWISE)
            return

        start_time = time.perf_counter()
        start_free_gpu_memory = torch.cuda.mem_get_info()[0]

        # Trigger CUDA graph capture for specific shapes.
        # Capture the large shapes first so that the smaller shapes
        # can reuse the memory pool allocated for the large shapes.
        with graph_capture(device=self.device):
            skip_attn = not self.vllm_config.compilation_config.full_cuda_graph
            for num_tokens in reversed(self.cudagraph_batch_sizes):
                for _ in range(self.vllm_config.compilation_config.
                               cudagraph_num_of_warmups):
                    self._dummy_run(num_tokens, skip_attn=skip_attn)
                self._dummy_run(num_tokens, skip_attn=skip_attn)

        end_time = time.perf_counter()
        end_free_gpu_memory = torch.cuda.mem_get_info()[0]
        elapsed_time = end_time - start_time
        cuda_graph_size = start_free_gpu_memory - end_free_gpu_memory
        # This usually takes 5~20 seconds.
        logger.info("Graph capturing finished in %.0f secs, took %.2f GiB",
                    elapsed_time, cuda_graph_size / (1 << 30))

    def initialize_attn_backend(self, kv_cache_config: KVCacheConfig) -> None:
        """
        Initialize the attention backends and attention metadata builders.
        """
        assert len(self.attn_backends) == 0 and len(
            self.attn_metadata_builders
        ) == 0, "Attention backends are already initialized"
        for i, kv_cache_group_spec in enumerate(
                kv_cache_config.kv_cache_groups):
            kv_cache_spec = kv_cache_group_spec.kv_cache_spec
            if not isinstance(kv_cache_spec, AttentionSpec):
                raise NotImplementedError(
                    "Only AttentionSpec is supported for now.")
            attn_backend_i = get_attn_backend(
                kv_cache_spec.head_size,
                self.dtype,
                kv_cache_spec.dtype,
                kv_cache_spec.block_size,
                self.model_config.is_attention_free,
                use_mla=kv_cache_spec.use_mla,
            )
            if attn_backend_i is None:
                error_msg = (
                    f"Error with get_attn_backend: {kv_cache_spec.head_size=}, "
                    f"{self.dtype=}, {kv_cache_spec.dtype=}, "
                    f"{kv_cache_spec.block_size=}, "
                    f"{self.model_config.is_attention_free=}, "
                    f"{kv_cache_spec.use_mla=}")
                logger.error(error_msg)
                raise NotImplementedError(
                    "Non-Attention backend is not supported by V1 "
                    "GPUModelRunner.")

            if self.vllm_config.compilation_config.full_cuda_graph:
                attn_backend_name = attn_backend_i.__name__
                flash_attn_version = get_flash_attn_version()
                if attn_backend_name != "FlashAttentionBackend" or \
                    flash_attn_version != 3:
                    raise ValueError(
                        f"full_cuda_graph is only supported with "
                        f"FA3. Current attention backend is "
                        f"{attn_backend_name}, FlashAttention version is "
                        f"{flash_attn_version}.")

            block_table_i = self.input_batch.block_table[i]
            attn_metadata_builder_i = attn_backend_i.get_builder_cls()(
                weakref.proxy(self), kv_cache_spec, block_table_i)
            self.attn_backends.append(attn_backend_i)
            self.attn_metadata_builders.append(attn_metadata_builder_i)

    def initialize_kv_cache(self, kv_cache_config: KVCacheConfig) -> None:
        """
        Initialize KV cache based on `kv_cache_config`.
        Args:
            kv_cache_config: Configuration for the KV cache, including the KV
            cache size of each layer
        """
        if len(kv_cache_config.kv_cache_groups) > 1:
            raise NotImplementedError(
                "Hybrid models with more than one KV cache type are not "
                "supported yet.")
        self.kv_cache_config = kv_cache_config
        self.initialize_attn_backend(kv_cache_config)

        kv_caches: dict[str, torch.Tensor] = {}

        for i, kv_cache_group in enumerate(kv_cache_config.kv_cache_groups):
            kv_cache_spec = kv_cache_group.kv_cache_spec
            for layer_name in kv_cache_group.layer_names:
                tensor_config = kv_cache_config.tensors[layer_name]
                assert tensor_config.size % kv_cache_spec.page_size_bytes == 0
                num_blocks = tensor_config.size // kv_cache_spec.page_size_bytes
                # `num_blocks` is the number of blocks the model runner can use.
                # `kv_cache_config.num_blocks` is the number of blocks that
                # KVCacheManager may allocate.
                # Since different GPUs may have different number of layers and
                # different memory capacities, `num_blocks` can be different on
                # different GPUs, and `kv_cache_config.num_blocks` is set to
                # the min of all `num_blocks`. Verify it here.
                assert num_blocks >= kv_cache_config.num_blocks
                if isinstance(kv_cache_spec, AttentionSpec):
                    kv_cache_shape = self.attn_backends[i].get_kv_cache_shape(
                        num_blocks, kv_cache_spec.block_size,
                        kv_cache_spec.num_kv_heads, kv_cache_spec.head_size)
                    dtype = kv_cache_spec.dtype
                    try:
                        kv_cache_stride_order = self.attn_backends[
                            i].get_kv_cache_stride_order()
                        assert len(kv_cache_stride_order) == len(
                            kv_cache_shape)
                    except (AttributeError, NotImplementedError):
                        kv_cache_stride_order = tuple(
                            range(len(kv_cache_shape)))
                    # The allocation respects the backend-defined stride order
                    # to ensure the semantic remains consistent for each
                    # backend. We first obtain the generic kv cache shape and
                    # then permute it according to the stride order which could
                    # result in a non-contiguous tensor.
                    kv_cache_shape = tuple(kv_cache_shape[i]
                                           for i in kv_cache_stride_order)
                    # Maintain original KV shape view.
                    inv_order = [
                        kv_cache_stride_order.index(i)
                        for i in range(len(kv_cache_stride_order))
                    ]
                    kv_caches[layer_name] = torch.zeros(
                        kv_cache_shape, dtype=dtype,
                        device=self.device).permute(*inv_order)
                else:
                    # TODO: add new branches when introducing more types of
                    # KV cache specs.
                    raise ValueError("Unknown KV cache spec type.")

        if self.speculative_config and self.speculative_config.use_eagle():
            assert isinstance(self.drafter, EagleProposer)
            # validate all draft model layers belong to the same kv cache
            # group
            self.drafter.validate_same_kv_cache_group(kv_cache_config)

        bind_kv_cache(
            kv_caches,
            self.vllm_config.compilation_config.static_forward_context,
            self.kv_caches)

        if has_kv_transfer_group():
            get_kv_transfer_group().register_kv_caches(kv_caches)

    def get_kv_cache_spec(self) -> dict[str, KVCacheSpec]:
        """
        Generates the KVCacheSpec by parsing the kv cache format from each
        Attention module in the static forward context.
        Returns:
            KVCacheSpec: A dictionary mapping layer names to their KV cache
            format. Layers that do not need KV cache are not included.
        """

        layers = get_layers_from_vllm_config(self.vllm_config, Attention)
        block_size = self.vllm_config.cache_config.block_size
        use_mla = self.vllm_config.model_config.use_mla
        kv_cache_spec: dict[str, KVCacheSpec] = {}
        for layer_name, attn_module in layers.items():
            # TODO: Support other attention modules, e.g., cross-attention
            if attn_module.attn_type == AttentionType.DECODER:
                if attn_module.sliding_window is not None:
                    kv_cache_spec[layer_name] = SlidingWindowSpec(
                        block_size=block_size,
                        num_kv_heads=attn_module.num_kv_heads,
                        head_size=attn_module.head_size,
                        dtype=self.kv_cache_dtype,
                        sliding_window=attn_module.sliding_window,
                        use_mla=use_mla)
                else:
                    kv_cache_spec[layer_name] = FullAttentionSpec(
                        block_size=block_size,
                        num_kv_heads=attn_module.num_kv_heads,
                        head_size=attn_module.head_size,
                        dtype=self.kv_cache_dtype,
                        use_mla=use_mla)
            elif attn_module.attn_type in (AttentionType.ENCODER,
                                           AttentionType.ENCODER_ONLY):
                # encoder-only attention does not need KV cache.
                continue
            elif attn_module.attn_type == AttentionType.ENCODER_DECODER:
                raise NotImplementedError
            else:
                raise ValueError(
                    f"Unknown attention type: {attn_module.attn_type}")

        return kv_cache_spec<|MERGE_RESOLUTION|>--- conflicted
+++ resolved
@@ -25,12 +25,8 @@
 from vllm.distributed.parallel_state import (
     get_pp_group, get_tp_group, graph_capture,
     prepare_communication_buffer_for_model)
-<<<<<<< HEAD
 from vllm.forward_context import (create_forward_context, get_forward_context,
-                                  override_forward_context,
-=======
-from vllm.forward_context import (DPMetadata, get_forward_context,
->>>>>>> ca2f6b9c
+                                  override_forward_context, DPMetadata,
                                   set_forward_context)
 from vllm.logger import init_logger
 from vllm.model_executor.layers.rotary_embedding import MRotaryEmbedding
@@ -41,13 +37,9 @@
 from vllm.sampling_params import SamplingType
 from vllm.sequence import IntermediateTensors
 from vllm.utils import (STR_DTYPE_TO_TORCH_DTYPE, DeviceMemoryProfiler,
-<<<<<<< HEAD
-                        GiB_bytes, LazyLoader, cdiv, check_use_alibi,
-                        current_stream, is_pin_memory_available)
-=======
                         GiB_bytes, LazyLoader, async_tensor_h2d, cdiv,
-                        check_use_alibi, is_pin_memory_available)
->>>>>>> ca2f6b9c
+                        check_use_alibi, is_pin_memory_available,
+                        current_stream)
 from vllm.v1.attention.backends.flash_attn import FlashAttentionMetadata
 from vllm.v1.attention.backends.utils import CommonAttentionMetadata
 from vllm.v1.core.encoder_cache_manager import compute_encoder_budget
@@ -520,7 +512,6 @@
         if batch_changed or batch_reordered:
             self.input_batch.refresh_sampling_metadata()
 
-<<<<<<< HEAD
     def _ubatch_split(
             self, query_start_loc_np: torch.Tensor,
             max_num_scheduled_tokens: int,
@@ -557,7 +548,7 @@
                      slice(query_start_loc_np[req_split_id],
                            total_num_scheduled_tokens))]
         return None
-=======
+
     def _get_cumsum_and_arange(
         self,
         num_tokens: np.ndarray,
@@ -577,7 +568,6 @@
         arange = self.arange_np[:total_num_tokens] - cumsums_offsets
 
         return cu_num_tokens, arange
->>>>>>> ca2f6b9c
 
     def _prepare_inputs(
         self, scheduler_output: "SchedulerOutput"
@@ -1210,43 +1200,9 @@
             for k, v in self.intermediate_tensors.items()
         })
 
-<<<<<<< HEAD
     def _get_dummy_model_inputs(self, num_tokens: int) -> tuple:
         # Dummy batch. (hopefully we are the last one so we can just
         # update this to a one token batch and return)
-=======
-    def get_dp_padding(self,
-                       num_tokens: int) -> tuple[int, Optional[torch.Tensor]]:
-        dp_size = self.vllm_config.parallel_config.data_parallel_size
-        dp_rank = self.vllm_config.parallel_config.data_parallel_rank
-
-        # For DP: Don't pad when setting enforce_eager.
-        # This lets us set enforce_eager on the prefiller in a P/D setup and
-        # still use CUDA graphs (enabled by this padding) on the decoder.
-        #
-        # TODO(tms) : There are many cases where padding is enabled for
-        # prefills, causing unnecessary and excessive padding of activations.
-
-        if dp_size == 1 or self.vllm_config.model_config.enforce_eager:
-            # Early exit.
-            return 0, None
-
-        num_tokens_across_dp = DPMetadata.num_tokens_across_dp(
-            num_tokens, dp_size, dp_rank)
-        max_tokens_across_dp_cpu = torch.max(num_tokens_across_dp).item()
-        num_tokens_after_padding = torch.tensor([max_tokens_across_dp_cpu] *
-                                                dp_size,
-                                                device="cpu",
-                                                dtype=torch.int32)
-        return max_tokens_across_dp_cpu - num_tokens, num_tokens_after_padding
-
-    @torch.inference_mode()
-    def execute_model(
-        self,
-        scheduler_output: "SchedulerOutput",
-        intermediate_tensors: Optional[IntermediateTensors] = None,
-    ) -> Union[ModelRunnerOutput, IntermediateTensors]:
->>>>>>> ca2f6b9c
 
         if self.is_multimodal_model:
             input_ids = None
@@ -1302,10 +1258,6 @@
 
         # update num tokens for padding
         num_tokens = tokens_slice.stop - tokens_slice.start
-
-        # Padding for DP
-        num_pad, num_tokens_across_dp = self.get_dp_padding(num_input_tokens)
-        num_input_tokens += num_pad
 
         # _prepare_inputs may reorder the batch, so we must gather multi
         # modal outputs after that to ensure the correct order
@@ -1380,17 +1332,7 @@
                     # Clone before we leave the ubatch context
                     model_output = model_output.clone()
 
-<<<<<<< HEAD
             return model_output
-=======
-        # Run the decoder.
-        # Use persistent buffers for CUDA graphs.
-        with set_forward_context(attn_metadata,
-                                 self.vllm_config,
-                                 num_tokens=num_input_tokens,
-                                 num_tokens_across_dp=num_tokens_across_dp):
-            self.maybe_setup_kv_connector(scheduler_output)
->>>>>>> ca2f6b9c
 
         @torch.inference_mode()
         def _ubatch_thread(ubatch_ctx, token_slice, results, save_results,
@@ -1463,6 +1405,31 @@
 
         return model_output
 
+    def get_dp_padding(self,
+                       num_tokens: int) -> tuple[int, Optional[torch.Tensor]]:
+        dp_size = self.vllm_config.parallel_config.data_parallel_size
+        dp_rank = self.vllm_config.parallel_config.data_parallel_rank
+
+        # For DP: Don't pad when setting enforce_eager.
+        # This lets us set enforce_eager on the prefiller in a P/D setup and
+        # still use CUDA graphs (enabled by this padding) on the decoder.
+        #
+        # TODO(tms) : There are many cases where padding is enabled for
+        # prefills, causing unnecessary and excessive padding of activations.
+
+        if dp_size == 1 or self.vllm_config.model_config.enforce_eager:
+            # Early exit.
+            return 0, None
+
+        num_tokens_across_dp = DPMetadata.num_tokens_across_dp(
+            num_tokens, dp_size, dp_rank)
+        max_tokens_across_dp_cpu = torch.max(num_tokens_across_dp).item()
+        num_tokens_after_padding = torch.tensor([max_tokens_across_dp_cpu] *
+                                                dp_size,
+                                                device="cpu",
+                                                dtype=torch.int32)
+        return max_tokens_across_dp_cpu - num_tokens, num_tokens_after_padding
+
     @torch.inference_mode()
     def execute_model(
         self,
@@ -1495,6 +1462,87 @@
         self.maybe_wait_for_kv_save()
         finished_sending, finished_recving = (
             self.get_finished_kv_transfers(scheduler_output))
+        # if (self.use_cuda_graph
+        #         and num_scheduled_tokens <= self.cudagraph_batch_sizes[-1]):
+        #     # Use piecewise CUDA graphs.
+        #     # Add padding to the batch size.
+        #     num_input_tokens = self.vllm_config.pad_for_cudagraph(
+        #         num_scheduled_tokens)
+        # else:
+        #     # Eager mode.
+        #     # Pad tokens to multiple of tensor_parallel_size when
+        #     # enabled collective fusion for SP
+        #     tp_size = self.vllm_config.parallel_config.tensor_parallel_size
+        #     if self.vllm_config.compilation_config.pass_config. \
+        #         enable_sequence_parallelism and tp_size > 1:
+        #         from vllm.utils import round_up
+        #         num_input_tokens = round_up(num_scheduled_tokens, tp_size)
+        #     else:
+        #         num_input_tokens = num_scheduled_tokens
+
+        # # Padding for DP
+        # num_pad, num_tokens_across_dp = self.get_dp_padding(num_input_tokens)
+        # num_input_tokens += num_pad
+
+        # # _prepare_inputs may reorder the batch, so we must gather multi
+        # # modal outputs after that to ensure the correct order
+        # if self.is_multimodal_model:
+        #     # Run the multimodal encoder if any.
+        #     self._execute_mm_encoder(scheduler_output)
+        #     mm_embeds = self._gather_mm_embeddings(scheduler_output)
+        # else:
+        #     mm_embeds = []
+
+        # if self.is_multimodal_model and get_pp_group().is_first_rank:
+        #     # NOTE(woosuk): To unify token ids and soft tokens (vision
+        #     # embeddings), we always use embeddings (rather than token ids)
+        #     # as input to the multimodal model, even when the input is text.
+        #     input_ids = self.input_ids[:num_scheduled_tokens]
+        #     if mm_embeds:
+        #         inputs_embeds = self.model.get_input_embeddings(
+        #             input_ids, mm_embeds)
+        #     else:
+        #         inputs_embeds = self.model.get_input_embeddings(input_ids)
+        #     # TODO(woosuk): Avoid the copy. Optimize.
+        #     self.inputs_embeds[:num_scheduled_tokens].copy_(inputs_embeds)
+        #     inputs_embeds = self.inputs_embeds[:num_input_tokens]
+        #     input_ids = None
+        # else:
+        #     # For text-only models, we use token ids as input.
+        #     # While it is possible to use embeddings as input just like the
+        #     # multimodal models, it is not desirable for performance since
+        #     # then the embedding layer is not included in the CUDA graph.
+        #     input_ids = self.input_ids[:num_input_tokens]
+        #     inputs_embeds = None
+        # if self.uses_mrope:
+        #     positions = self.mrope_positions[:, :num_input_tokens]
+        # else:
+        #     positions = self.positions[:num_input_tokens]
+
+        # if get_pp_group().is_first_rank:
+        #     intermediate_tensors = None
+        # else:
+        #     intermediate_tensors = self.sync_and_slice_intermediate_tensors(
+        #         num_input_tokens, intermediate_tensors, True)
+
+        # # Run the decoder.
+        # # Use persistent buffers for CUDA graphs.
+        # with set_forward_context(attn_metadata,
+        #                          self.vllm_config,
+        #                          num_tokens=num_input_tokens,
+        #                          num_tokens_across_dp=num_tokens_across_dp):
+        #     self.maybe_setup_kv_connector(scheduler_output)
+
+        #     model_output = self.model(
+        #         input_ids=input_ids,
+        #         positions=positions,
+        #         intermediate_tensors=intermediate_tensors,
+        #         inputs_embeds=inputs_embeds,
+        #     )
+
+        #     self.maybe_wait_for_kv_save()
+        #     finished_sending, finished_recving = (
+        #         self.get_finished_kv_transfers(scheduler_output))
 
         if self.use_aux_hidden_state_outputs:
             hidden_states, aux_hidden_states = model_output
@@ -2021,7 +2069,6 @@
 
         with self.maybe_dummy_run_with_lora(self.lora_config,
                                             num_scheduled_tokens):
-<<<<<<< HEAD
             outputs = self._run_model(
                 attn_metadata,
                 num_tokens,
@@ -2029,44 +2076,42 @@
                 if not should_microbatch else dummy_microbatches,
                 is_dummy_run=True,
             )
-=======
-            model = self.model
-            if self.is_multimodal_model:
-                input_ids = None
-                inputs_embeds = self.inputs_embeds[:num_tokens]
-            else:
-                input_ids = self.input_ids[:num_tokens]
-                inputs_embeds = None
-            if self.uses_mrope:
-                positions = self.mrope_positions[:, :num_tokens]
-            else:
-                positions = self.positions[:num_tokens]
-
-            if get_pp_group().is_first_rank:
-                intermediate_tensors = None
-            else:
-                if self.intermediate_tensors is None:
-                    self.intermediate_tensors = (
-                        self.model.make_empty_intermediate_tensors(
-                            batch_size=self.max_num_tokens,
-                            dtype=self.model_config.dtype,
-                            device=self.device))
-
-                intermediate_tensors = self.sync_and_slice_intermediate_tensors(
-                    num_tokens, None, False)
-
-            with set_forward_context(
-                    attn_metadata,
-                    self.vllm_config,
-                    num_tokens=num_tokens,
-                    num_tokens_across_dp=num_tokens_across_dp):
-                outputs = model(
-                    input_ids=input_ids,
-                    positions=positions,
-                    intermediate_tensors=intermediate_tensors,
-                    inputs_embeds=inputs_embeds,
-                )
->>>>>>> ca2f6b9c
+            # model = self.model
+            # if self.is_multimodal_model:
+            #     input_ids = None
+            #     inputs_embeds = self.inputs_embeds[:num_tokens]
+            # else:
+            #     input_ids = self.input_ids[:num_tokens]
+            #     inputs_embeds = None
+            # if self.uses_mrope:
+            #     positions = self.mrope_positions[:, :num_tokens]
+            # else:
+            #     positions = self.positions[:num_tokens]
+
+            # if get_pp_group().is_first_rank:
+            #     intermediate_tensors = None
+            # else:
+            #     if self.intermediate_tensors is None:
+            #         self.intermediate_tensors = (
+            #             self.model.make_empty_intermediate_tensors(
+            #                 batch_size=self.max_num_tokens,
+            #                 dtype=self.model_config.dtype,
+            #                 device=self.device))
+
+            #     intermediate_tensors = self.sync_and_slice_intermediate_tensors(
+            #         num_tokens, None, False)
+
+            # with set_forward_context(
+            #         attn_metadata,
+            #         self.vllm_config,
+            #         num_tokens=num_tokens,
+            #         num_tokens_across_dp=num_tokens_across_dp):
+            #     outputs = model(
+            #         input_ids=input_ids,
+            #         positions=positions,
+            #         intermediate_tensors=intermediate_tensors,
+            #         inputs_embeds=inputs_embeds,
+            #     )
             if self.use_aux_hidden_state_outputs:
                 hidden_states, _ = outputs
             else:
