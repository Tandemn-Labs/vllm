# SPDX-License-Identifier: Apache-2.0
# SPDX-FileCopyrightText: Copyright contributors to the vLLM project

import gc
import itertools
import time
from collections import defaultdict
from collections.abc import Iterator
from contextlib import contextmanager
from copy import deepcopy
from typing import TYPE_CHECKING, Any, Optional, Union, cast

import numpy as np
import torch
import torch.distributed
import torch.nn as nn
from tqdm import tqdm

import vllm.envs as envs
from vllm.attention import Attention, AttentionType
from vllm.attention.backends.abstract import AttentionBackend
from vllm.attention.layers.chunked_local_attention import ChunkedLocalAttention
from vllm.compilation.counter import compilation_counter
from vllm.compilation.cuda_graph import CUDAGraphWrapper
from vllm.compilation.monitor import set_cudagraph_capturing_enabled
from vllm.config import (CompilationLevel, CUDAGraphMode, VllmConfig,
                         get_layers_from_vllm_config, update_config)
from vllm.distributed.eplb.eplb_state import EplbState
from vllm.distributed.kv_transfer import (get_kv_transfer_group,
                                          has_kv_transfer_group)
from vllm.distributed.kv_transfer.kv_connector.utils import copy_kv_blocks
from vllm.distributed.parallel_state import (
    get_pp_group, get_tp_group, graph_capture, is_global_first_rank,
    prepare_communication_buffer_for_model)
from vllm.forward_context import (BatchDescriptor, DPMetadata,
                                  set_forward_context)
from vllm.logger import init_logger
from vllm.model_executor.layers.attention_layer_base import AttentionLayerBase
from vllm.model_executor.layers.mamba.abstract import MambaBase
from vllm.model_executor.layers.rotary_embedding import MRotaryEmbedding
from vllm.model_executor.model_loader import TensorizerLoader, get_model_loader
from vllm.model_executor.models.interfaces import (is_mixture_of_experts,
                                                   supports_eagle3,
                                                   supports_transcription)
from vllm.model_executor.models.interfaces_base import (
    VllmModelForPooling, is_pooling_model, is_text_generation_model)
from vllm.multimodal import MULTIMODAL_REGISTRY
from vllm.multimodal.inputs import (BatchedTensorInputs, MultiModalKwargsItem,
                                    PlaceholderRange)
from vllm.multimodal.utils import group_mm_kwargs_by_modality
from vllm.pooling_params import PoolingParams
from vllm.sampling_params import SamplingType
from vllm.sequence import IntermediateTensors, PoolerOutput
from vllm.tasks import GenerationTask, PoolingTask, SupportedTask
from vllm.utils import (STR_DTYPE_TO_TORCH_DTYPE, DeviceMemoryProfiler,
                        GiB_bytes, LazyLoader, check_use_alibi, get_dtype_size,
                        is_pin_memory_available, round_up, supports_dynamo)
from vllm.v1.attention.backends.gdn_attn import GDNAttentionMetadataBuilder
from vllm.v1.attention.backends.utils import (
    AttentionCGSupport, AttentionMetadataBuilder, CommonAttentionMetadata,
    create_fast_prefill_custom_backend)
from vllm.v1.cudagraph_dispatcher import CudagraphDispatcher
# yapf conflicts with isort for this block
# yapf: disable
from vllm.v1.kv_cache_interface import (AttentionSpec,
                                        ChunkedLocalAttentionSpec,
                                        CrossAttentionSpec,
                                        EncoderOnlyAttentionSpec,
                                        FullAttentionSpec, KVCacheConfig,
                                        KVCacheGroupSpec, KVCacheSpec,
                                        MambaSpec, SlidingWindowSpec)
# yapf: enable
from vllm.v1.outputs import (EMPTY_MODEL_RUNNER_OUTPUT, AsyncModelRunnerOutput,
                             DraftTokenIds, LogprobsLists, LogprobsTensors,
                             ModelRunnerOutput, SamplerOutput)
from vllm.v1.pool.metadata import PoolingMetadata
from vllm.v1.sample.logits_processor import LogitsProcessors, build_logitsprocs
from vllm.v1.sample.metadata import SamplingMetadata
from vllm.v1.sample.rejection_sampler import RejectionSampler
from vllm.v1.sample.sampler import Sampler
from vllm.v1.spec_decode.eagle import EagleProposer
from vllm.v1.spec_decode.medusa import MedusaProposer
from vllm.v1.spec_decode.metadata import SpecDecodeMetadata
from vllm.v1.spec_decode.ngram_proposer import NgramProposer
from vllm.v1.utils import CpuGpuBuffer, record_function_or_nullcontext
from vllm.v1.worker.gpu_worker_states import RequestState
from vllm.v1.worker.gpu_block_table import BlockTables
from vllm.v1.worker.gpu_input_batch import InputBatch, prepare_inputs
from vllm.v1.worker.kv_connector_model_runner_mixin import (
    KVConnectorModelRunnerMixin, KVConnectorOutput)
from vllm.v1.worker.lora_model_runner_mixin import LoRAModelRunnerMixin

from .utils import (AttentionGroup, MultiModalBudget,
                    add_kv_sharing_layers_to_kv_cache_groups, bind_kv_cache,
                    gather_mm_placeholders, sanity_check_mm_encoder_outputs,
                    scatter_mm_placeholders)

if TYPE_CHECKING:
    import xgrammar as xgr

    from vllm.model_executor.model_loader.tensorizer import TensorizerConfig
    from vllm.v1.core.sched.output import SchedulerOutput
else:
    xgr = LazyLoader("xgr", globals(), "xgrammar")

logger = init_logger(__name__)


# Wrapper for ModelRunnerOutput to support overlapped execution.
class AsyncGPUModelRunnerOutput(AsyncModelRunnerOutput):

    def __init__(
        self,
        model_runner_output: ModelRunnerOutput,
        sampled_token_ids: torch.Tensor,
        invalid_req_indices: list[int],
        async_output_copy_stream: torch.cuda.Stream,
    ):
        self._model_runner_output = model_runner_output
        self._invalid_req_indices = invalid_req_indices

        # Event on the copy stream so we can synchronize the non-blocking copy.
        self._async_copy_ready_event = torch.cuda.Event()

        # Keep a reference to the device tensor to avoid it being
        # deallocated until we finish copying it to the host.
        self._sampled_token_ids = sampled_token_ids

        # Initiate the copy on a separate stream, but do not synchronize it.
        default_stream = torch.cuda.current_stream()
        with torch.cuda.stream(async_output_copy_stream):
            async_output_copy_stream.wait_stream(default_stream)
            self._sampled_token_ids_cpu = self._sampled_token_ids.to(
                'cpu', non_blocking=True)
            self._async_copy_ready_event.record()

    def get_output(self) -> ModelRunnerOutput:
        """Copy the device tensors to the host and return a ModelRunnerOutput.
        
        This function blocks until the copy is finished.
        """
        self._async_copy_ready_event.synchronize()

        # Release the device tensor once the copy has completed
        del self._sampled_token_ids

        valid_sampled_token_ids = self._sampled_token_ids_cpu.tolist()
        for i in self._invalid_req_indices:
            valid_sampled_token_ids[i].clear()

        output = self._model_runner_output
        output.sampled_token_ids = valid_sampled_token_ids
        return output


class GPUModelRunner(LoRAModelRunnerMixin, KVConnectorModelRunnerMixin):

    def __init__(
        self,
        vllm_config: VllmConfig,
        device: torch.device,
    ):
        self.vllm_config = vllm_config
        self.model_config = vllm_config.model_config
        self.cache_config = vllm_config.cache_config
        self.compilation_config = vllm_config.compilation_config
        self.lora_config = vllm_config.lora_config
        self.load_config = vllm_config.load_config
        self.parallel_config = vllm_config.parallel_config
        self.scheduler_config = vllm_config.scheduler_config
        self.speculative_config = vllm_config.speculative_config
        self.observability_config = vllm_config.observability_config

        from vllm.model_executor.models.utils import set_cpu_offload_max_bytes
        set_cpu_offload_max_bytes(
            int(self.cache_config.cpu_offload_gb * 1024**3))

        model_config = self.model_config
        cache_config = self.cache_config
        scheduler_config = self.scheduler_config
        parallel_config = self.parallel_config
        self.device = device
        self.pin_memory = is_pin_memory_available()
        self.dtype = self.model_config.dtype
        if cache_config.cache_dtype == "auto":
            self.kv_cache_dtype = self.dtype
        else:
            self.kv_cache_dtype = STR_DTYPE_TO_TORCH_DTYPE[
                cache_config.cache_dtype]

        self.is_pooling_model = (model_config.runner_type == 'pooling')
        self.is_multimodal_raw_input_only_model = (
            model_config.is_multimodal_raw_input_only_model)

        self.max_model_len = model_config.max_model_len
        self.dcp_world_size = self.parallel_config.decode_context_parallel_size
        self.max_num_tokens = scheduler_config.max_num_batched_tokens
        self.max_num_reqs = scheduler_config.max_num_seqs

        # Model-related.
        self.num_query_heads = model_config.get_num_attention_heads(
            parallel_config)
        self.hidden_size = model_config.get_hidden_size()
        self.attention_chunk_size = model_config.attention_chunk_size
        # Only relevant for models using ALiBi (e.g, MPT)
        self.use_alibi = check_use_alibi(model_config)

        self.cascade_attn_enabled = not self.model_config.disable_cascade_attn

        # Multi-modal data support
        self.mm_registry = MULTIMODAL_REGISTRY
        self.uses_mrope = model_config.uses_mrope
        self.supports_mm_inputs = self.mm_registry.supports_multimodal_inputs(
            model_config)

        if self.model_config.is_encoder_decoder:
            # Maximum length of the encoder input, only for encoder-decoder
            # models.
            self.max_encoder_len = self.mm_registry.\
                get_encdec_max_encoder_len(model_config)
        else:
            self.max_encoder_len = 0

        # Sampler
        self.sampler = Sampler(logprobs_mode=self.model_config.logprobs_mode)

        self.eplb_state: Optional[EplbState] = None
        """
        State of the expert parallelism load balancer.

        Will be lazily initialized when the model is loaded.
        """

        # Lazy initializations
        # self.model: nn.Module  # Set after load_model
        # Initialize in initialize_kv_cache
        self.kv_caches: list[torch.Tensor] = []
        # indexes: [kv_cache_group_id][attn_group]
        self.attn_groups: list[list[AttentionGroup]] = []
        # self.kv_cache_config: KVCacheConfig

        # mm_hash ->  encoder_output
        self.encoder_cache: dict[str, torch.Tensor] = {}

        self.use_aux_hidden_state_outputs = False
        # Set up speculative decoding.
        # NOTE(Jiayi): currently we put the entire draft model on
        # the last PP rank. This is not ideal if there are many
        # layers in the draft model.
        if self.speculative_config and get_pp_group().is_last_rank:
            if self.speculative_config.method == "ngram":
                self.drafter = NgramProposer(self.vllm_config)
            elif self.speculative_config.use_eagle():
                self.drafter = EagleProposer(self.vllm_config, self.device,
                                             self)  # type: ignore
                if self.speculative_config.method == "eagle3":
                    self.use_aux_hidden_state_outputs = True
            elif self.speculative_config.method == "medusa":
                self.drafter = MedusaProposer(
                    vllm_config=self.vllm_config,
                    device=self.device)  # type: ignore
            else:
                raise ValueError("Unknown speculative decoding method: "
                                 f"{self.speculative_config.method}")
            self.rejection_sampler = RejectionSampler()

        # Request states.
        self.max_num_cached_reqs = 2 * self.max_num_reqs
        self.req_states = RequestState(
            max_num_reqs=self.max_num_reqs,
            # We need to use the encoder length for encoder-decoer
            # because of KV cache for cross-attention.
            max_model_len=max(self.max_model_len, self.max_encoder_len),
            max_num_batched_tokens=self.max_num_tokens,
            max_num_cached_reqs=self.max_num_cached_reqs,
            device=self.device,
            pin_memory=self.pin_memory,
            vocab_size=self.model_config.get_vocab_size(),
        )

        self.use_async_scheduling = self.scheduler_config.async_scheduling
        self.async_output_copy_stream = torch.cuda.Stream() if \
            self.use_async_scheduling else None

        # TODO(woosuk): Provide an option to tune the max cudagraph batch size.
        # The convention is different.
        # self.cudagraph_batch_sizes sorts in ascending order.
        # The batch sizes in the config are in descending order.
        if self.compilation_config.cudagraph_capture_sizes and \
                self.compilation_config.cudagraph_mode != CUDAGraphMode.NONE:
            self.cudagraph_batch_sizes = list(
                reversed(self.compilation_config.cudagraph_capture_sizes))

        # Cache the device properties.
        self._init_device_properties()

        # Persistent buffers for CUDA graphs.
        self.input_ids = self._make_buffer(self.max_num_tokens,
                                           dtype=torch.int32)
        self.positions = self._make_buffer(self.max_num_tokens,
                                           dtype=torch.int64)
        self.query_start_loc = self._make_buffer(self.max_num_reqs + 1,
                                                 dtype=torch.int32)
        self.seq_lens = self._make_buffer(self.max_num_reqs, dtype=torch.int32)
        # Because inputs_embeds may be bfloat16 and we don't need a numpy
        # version of this tensor, avoid a RuntimeError by not creating a
        # numpy buffer.
        self.inputs_embeds = self._make_buffer(self.max_num_tokens,
                                               self.hidden_size,
                                               dtype=self.dtype,
                                               numpy=False)
        self.num_draft_tokens = self._make_buffer(self.max_num_reqs,
                                                  dtype=torch.int32)
        self.num_accepted_tokens = self._make_buffer(self.max_num_reqs,
                                                     dtype=torch.int64)

        # Only relevant for models using M-RoPE (e.g, Qwen2-VL)
        if self.uses_mrope:
            # NOTE: `mrope_positions` is implemented with one additional dummy
            # position on purpose to make it non-contiguous so that it can work
            # with torch compile.
            # See detailed explanation in https://github.com/vllm-project/vllm/pull/12128#discussion_r1926431923

            # NOTE: When M-RoPE is enabled, position ids are 3D regardless of
            # the modality of inputs. For text-only inputs, each dimension has
            # identical position IDs, making M-RoPE functionally equivalent to
            # 1D-RoPE.
            # See page 5 of https://arxiv.org/abs/2409.12191
            self.mrope_positions = self._make_buffer(
                (3, self.max_num_tokens + 1), dtype=torch.int64)

        # CUDA event to synchronize use of reused CPU tensors between steps
        # when async scheduling is enabled.
        self.prepare_inputs_event: Optional[torch.cuda.Event] = None
        if self.use_async_scheduling:
            self.prepare_inputs_event = torch.cuda.Event()
            # Start in a completed state.
            self.prepare_inputs_event.record(torch.cuda.default_stream())

        # None in the first PP rank. The rest are set after load_model.
        self.intermediate_tensors: Optional[IntermediateTensors] = None

        # Layer pairings for cross-layer KV sharing.
        # If an Attention layer `layer_name` is in the keys of this dict, it
        # means this layer will perform attention using the keys and values
        # from the KV cache of `shared_kv_cache_layers[layer_name]`.
        self.shared_kv_cache_layers: dict[str, str] = {}
        self.kv_sharing_fast_prefill_eligible_layers: set[str] = set()

        self.kv_sharing_fast_prefill_logits_indices = None
        if self.cache_config.kv_sharing_fast_prefill:
            self.kv_sharing_fast_prefill_logits_indices = torch.zeros(
                self.max_num_tokens, dtype=torch.int32, device=self.device)

        self.uniform_decode_query_len = 1 if not self.speculative_config else \
            1 + self.speculative_config.num_speculative_tokens

        # Cudagraph dispatcher for runtime cudagraph dispatching.
        self.cudagraph_dispatcher = CudagraphDispatcher(self.vllm_config)

        self.mm_budget = MultiModalBudget(
            self.model_config,
            self.scheduler_config,
            self.mm_registry,
        ) if self.supports_mm_inputs else None

        # Attention layers that are only in the KVCacheConfig of the runner
        # (e.g., KV sharing, encoder-only attention), but not in the
        # KVCacheConfig of the scheduler.
        self.runner_only_attn_layers: set[str] = set()

        # Cached outputs.
        self._draft_token_ids: Optional[Union[list[list[int]],
                                              torch.Tensor]] = None
        self.transfer_event = torch.cuda.Event()
        self.sampled_token_ids_pinned_cpu = torch.empty(
            (self.max_model_len, 1),
            dtype=torch.int64,
            device="cpu",
            pin_memory=self.pin_memory)

    def _make_buffer(self,
                     *size: Union[int, torch.SymInt],
                     dtype: torch.dtype,
                     numpy: bool = True) -> CpuGpuBuffer:
        # Bfloat16 torch tensors cannot be directly cast to a numpy array, so
        # if a bfloat16 buffer is needed without a corresponding numpy array,
        # don't bother instantiating the numpy array.
        return CpuGpuBuffer(*size,
                            dtype=dtype,
                            device=self.device,
                            pin_memory=self.pin_memory,
                            with_numpy=numpy)

    def _init_model_kwargs(self, num_tokens: int):
        model_kwargs = dict[str, Any]()

        if not self.is_pooling_model:
            return model_kwargs

        num_reqs = self.input_batch.num_reqs
        pooling_params = self.input_batch.get_pooling_params()

        token_type_id_requests = dict[int, Any]()
        for i, param in enumerate(pooling_params):
            if param.extra_kwargs is not None and \
            (token_types := param.extra_kwargs.get(
                "compressed_token_type_ids")) is not None:
                token_type_id_requests[i] = token_types

        if len(token_type_id_requests) == 0:
            return model_kwargs

        seq_lens = self.seq_lens.gpu[:num_reqs]
        token_type_ids = []

        for i in range(num_reqs):
            pos = token_type_id_requests.get(i, seq_lens[i])
            ids = (torch.arange(seq_lens[i]) >= pos).int()
            token_type_ids.append(ids)

        model_kwargs["token_type_ids"] = torch.concat(token_type_ids).to(
            device=self.device)
        return model_kwargs

<<<<<<< HEAD
=======
    def _may_reorder_batch(self, scheduler_output: "SchedulerOutput") -> None:
        """
        Update the order of requests in the batch based on the attention
        backend's needs. For example, some attention backends (namely MLA) may
        want to separate requests based on if the attention computation will be
        compute-bound or memory-bound.

        Args:
            scheduler_output: The scheduler output.
        """
        # Attention free models have zero kv_cache_goups, however models
        # like Mamba are also attention free but use the kv_cache for
        # keeping its internal state. This is why we check the number
        # of kv_cache groups instead of solely checking
        # for self.model_config.is_attention_free.
        if len(self.kv_cache_config.kv_cache_groups) == 0:
            return

        if self.reorder_batch_threshold is not None:
            # NOTE(lucas): currently no backend supports the custom masking
            #  required for DCP with q_len > 1, so we assert here. Remove this
            #  assert once the custom mask is support is added to FA3.
            if self.dcp_world_size > 1:
                assert self.reorder_batch_threshold == 1, \
                    "DCP not support reorder_batch_threshold > 1 now."
            reorder_batch_to_split_decodes_and_prefills(
                self.input_batch,
                scheduler_output,
                decode_threshold=self.reorder_batch_threshold)

>>>>>>> 973c9d01
    # Note: used for model runner override.
    def _init_device_properties(self) -> None:
        """Initialize attributes from torch.cuda.get_device_properties
        """
        self.device_properties = torch.cuda.get_device_properties(self.device)
        self.num_sms = self.device_properties.multi_processor_count

    # Note: used for model runner override.
    def _sync_device(self) -> None:
        torch.cuda.synchronize()

    def _update_states(self, scheduler_output: "SchedulerOutput") -> None:
        """Update the cached states and the persistent batch with the scheduler
        output.

        The updated states are used by the `_prepare_inputs` function to create
        the input GPU tensors for the model.

        The SamplingMetadata is updated and copied to the GPU if there is a
        new/resumed/paused/finished request in the batch.
        """
        # Remove finished requests from the cached states.
        # NOTE(woosuk): There could be an edge case where finished_req_ids and
        # scheduled_req_ids overlap. This happens when a request is aborted and
        # then resubmitted with the same ID. In this case, we treat them as two
        # distinct requests - clearing the cached states for the first request
        # and handling the second as a new request.
        for req_id in scheduler_output.finished_req_ids:
            self.req_states.remove_request(req_id)
            self.encoder_cache.pop(req_id, None)

        # Free the cached encoder outputs.
        for mm_hash in scheduler_output.free_encoder_mm_hashes:
            self.encoder_cache.pop(mm_hash, None)

        req_indices: list[int] = []
        cu_num_new_blocks = tuple(
            [0] for _ in range(self.block_tables.num_kv_cache_groups)
        )
        new_block_ids = tuple(
            [] for _ in range(self.block_tables.num_kv_cache_groups)
        )
        overwrite: list[bool] = []

        # Add new requests to the cached states.
        for new_req_data in scheduler_output.scheduled_new_reqs:
            req_id = new_req_data.req_id
            self.req_states.add_request(
                req_id=req_id,
                prompt_token_ids=new_req_data.prompt_token_ids,
<<<<<<< HEAD
=======
                mm_features=new_req_data.mm_features,
                sampling_params=sampling_params,
                pooling_params=pooling_params,
                generator=generator,
                block_ids=new_req_data.block_ids,
>>>>>>> 973c9d01
                num_computed_tokens=new_req_data.num_computed_tokens,
                sampling_params=new_req_data.sampling_params,
            )

            req_index = self.req_states.req_id_to_index[req_id]
            req_indices.append(req_index)
            for i, block_ids in enumerate(new_req_data.block_ids):
                x = cu_num_new_blocks[i][-1]
                cu_num_new_blocks[i].append(x + len(block_ids))
                new_block_ids[i].extend(block_ids)
            overwrite.append(True)

            # Only relevant for models using M-RoPE (e.g, Qwen2-VL)
            if self.uses_mrope:
                self._init_mrope_positions(req_id)

        # Update the states of the running/resumed requests.
        is_last_rank = get_pp_group().is_last_rank
        cached_reqs = scheduler_output.scheduled_cached_reqs
        for i, req_id in enumerate(cached_reqs.req_ids):
            req_index = self.req_states.req_id_to_index[req_id]

            # Update input batch.
            if not is_last_rank:
                # When using PP, the scheduler sends the sampled tokens back,
                # because there's no direct communication between the first-
                # stage worker and the last-stage worker.
                new_token_ids = cached_reqs.new_token_ids[i]
                self.req_states.append_token_ids(req_index, new_token_ids)

            req_new_block_ids = cached_reqs.new_block_ids[i]
            if req_new_block_ids is not None:
                req_indices.append(req_index)
                for group_id, block_ids in enumerate(req_new_block_ids):
                    x = cu_num_new_blocks[group_id][-1]
                    cu_num_new_blocks[group_id].append(x + len(block_ids))
                    new_block_ids[group_id].extend(block_ids)
                # If the request is resumed from preemption, we need to
                # overwrite the existing block IDs.
                overwrite.append(cached_reqs.resumed_from_preemption[i])

            self.req_states.num_computed_tokens.np[req_index] = (
                cached_reqs.num_computed_tokens[i])

        if req_indices:
            self.block_tables.append_block_ids(
                req_indices=req_indices,
                cu_num_new_blocks=cu_num_new_blocks,
                new_block_ids=new_block_ids,
                overwrite=overwrite,
            )

    def _init_mrope_positions(self, req_id: str) -> None:
        req_idx = self.req_states.req_id_to_index[req_id]
        req_data = self.req_states.req_data[req_idx]
        prompt_len = self.req_states.num_prompt_tokens.np[req_idx]
        prompt_token_ids = self.req_states.token_ids.np[req_idx, :prompt_len]
        prompt_token_ids = prompt_token_ids.tolist()

<<<<<<< HEAD
=======
            # For the last rank, we don't need to update the token_ids_cpu
            # because the sampled tokens are already cached.
            if not is_last_rank:
                # Add new_token_ids to token_ids_cpu.
                start_token_index = num_computed_tokens
                end_token_index = num_computed_tokens + len(new_token_ids)
                self.input_batch.token_ids_cpu[
                    req_index,
                    start_token_index:end_token_index] = new_token_ids
                self.input_batch.num_tokens_no_spec[
                    req_index] = end_token_index
                self.input_batch.num_tokens[req_index] = end_token_index

            # Add spec_token_ids to token_ids_cpu.
            spec_token_ids = (
                scheduler_output.scheduled_spec_decode_tokens.get(req_id, ()))
            if spec_token_ids:
                num_spec_tokens = len(spec_token_ids)
                start_index = self.input_batch.num_tokens_no_spec[req_index]
                end_token_index = start_index + num_spec_tokens
                self.input_batch.token_ids_cpu[
                    req_index, start_index:end_token_index] = spec_token_ids
                # NOTE(woosuk): `num_tokens` here may include spec tokens.
                self.input_batch.num_tokens[req_index] += num_spec_tokens

        # Add the new or resumed requests to the persistent batch.
        # The smaller empty indices are filled first.
        for request in reqs_to_add:
            self.input_batch.add_request(request)

        # Condense the batched states if there are gaps left by removed requests
        self.input_batch.condense()
        # Allow attention backend to reorder the batch, potentially
        self._may_reorder_batch(scheduler_output)
        # Refresh batch metadata with any pending updates.
        self.input_batch.refresh_metadata()

    def _update_states_after_model_execute(
            self, output_token_ids: torch.Tensor) -> None:
        """Update the cached states after model execution.

        This is used for MTP/EAGLE for hybrid models, as in linear attention,
        only the last token's state is kept. In MTP/EAGLE, for draft tokens
        the state are kept util we decide how many tokens are accepted for
        each sequence, and a shifting is done during the next iteration
        based on the number of accepted tokens.
        """
        if not self.model_config.is_hybrid or not self.speculative_config:
            return

        # Find the number of accepted tokens for each sequence.
        num_accepted_tokens = (torch.cat(
            [
                output_token_ids,
                torch.full((output_token_ids.size(0), 1),
                           -1,
                           device=output_token_ids.device),
            ],
            dim=1) == -1).int().argmax(-1).cpu().numpy()
        for i, num_tokens in enumerate(num_accepted_tokens):
            self.input_batch.num_accepted_tokens_cpu[i] = num_tokens

    def _init_mrope_positions(self, req_state: CachedRequestState):
>>>>>>> 973c9d01
        image_grid_thw = []
        video_grid_thw = []
        second_per_grid_ts = []
        audio_feature_lengths = []
        use_audio_in_video = False
<<<<<<< HEAD
        for mm_item in req_data.mm_kwargs:
=======
        for mm_feature in req_state.mm_features:
            mm_item = mm_feature.data
            if mm_item is None:
                continue
>>>>>>> 973c9d01
            mm_input = mm_item.get_data()
            if (t := mm_input.get("image_grid_thw")) is not None:
                image_grid_thw.append(t.tolist())
            if (t := mm_input.get("video_grid_thw")) is not None:
                video_grid_thw.append(t.tolist())
            if (t := mm_input.get("second_per_grid_ts")) is not None:
                second_per_grid_ts.append(t)
            if (t := mm_input.get("audio_feature_lengths")) is not None:
                audio_feature_lengths.append(t)
            if mm_input.get("use_audio_in_video") is True:
                use_audio_in_video = True

        req_data.mrope_positions, req_data.mrope_position_delta = \
            MRotaryEmbedding.get_input_positions_tensor(
                prompt_token_ids,
                hf_config=self.model_config.hf_config,
                image_grid_thw=image_grid_thw,
                video_grid_thw=video_grid_thw,
                second_per_grid_ts=second_per_grid_ts,
                audio_feature_lengths=audio_feature_lengths,
                use_audio_in_video=use_audio_in_video,
            )

    def _extract_mm_kwargs(
        self,
        scheduler_output: "SchedulerOutput",
    ) -> BatchedTensorInputs:
        if not scheduler_output or not self.is_multimodal_raw_input_only_model:
            return {}

        mm_kwargs = list[MultiModalKwargsItem]()
        for req in scheduler_output.scheduled_new_reqs:
            for feature in req.mm_features:
                if feature.data is not None:
                    mm_kwargs.append(feature.data)

        # Input all modalities at once
        mm_kwargs_combined: BatchedTensorInputs = {}
        for _, _, mm_kwargs_group in group_mm_kwargs_by_modality(
                mm_kwargs,
                device=self.device,
                pin_memory=self.pin_memory,
        ):
            mm_kwargs_combined.update(mm_kwargs_group)

        return mm_kwargs_combined

    def _dummy_mm_kwargs(self, num_seqs: int) -> BatchedTensorInputs:
        if not self.is_multimodal_raw_input_only_model:
            return {}

        mm_budget = self.mm_budget
        assert mm_budget is not None

        dummy_modality = mm_budget.get_modality_with_max_tokens()
        return self._get_mm_dummy_batch(dummy_modality, num_seqs)

<<<<<<< HEAD
=======
    def _get_cumsum_and_arange(
        self,
        num_tokens: np.ndarray,
        cumsum_dtype: Optional[np.dtype] = None,
    ) -> tuple[np.ndarray, np.ndarray]:
        """Get the cumulative sum and batched arange of the given array.
        # E.g., [2, 5, 3] -> ([2, 7, 10], [0, 1, 0, 1, 2, 3, 4, 0, 1, 2])
        # Equivalent to but faster than:
        # np.concatenate([np.arange(n) for n in num_tokens])
        """
        # Step 1. [2, 5, 3] -> [2, 7, 10]
        cu_num_tokens = np.cumsum(num_tokens, dtype=cumsum_dtype)
        total_num_tokens = cu_num_tokens[-1]
        # Step 2. [2, 7, 10] -> [0, 0, 2, 2, 2, 2, 2, 7, 7, 7]
        cumsums_offsets = np.repeat(cu_num_tokens - num_tokens, num_tokens)
        # Step 3. [0, 1, 0, 1, 2, 3, 4, 0, 1, 2]
        arange = self.arange_np[:total_num_tokens] - cumsums_offsets

        return cu_num_tokens, arange

    def _prepare_input_ids(self, total_num_scheduled_tokens: int,
                           cu_num_tokens: np.ndarray) -> None:
        """Prepare the input IDs for the current batch.
        
        Carefully handles the `prev_sampled_token_ids` which can be cached
        from the previous engine iteration, in which case those tokens on the
        GPU need to be copied into the corresponding slots into input_ids."""

        if self.input_batch.prev_sampled_token_ids is None:
            # Normal scheduling case
            self.input_ids.copy_to_gpu(total_num_scheduled_tokens)
            return

        # Async scheduling case, where some decode requests from the previous
        # iteration won't have entries in input_ids_cpu and need to be copied
        # on the GPU from prev_sampled_token_ids.
        prev_req_id_to_index = self.input_batch.prev_req_id_to_index
        assert prev_req_id_to_index is not None
        flattened_indices = []
        prev_common_req_indices = []
        indices_match = True
        max_flattened_index = -1
        for req_id, cur_index in self.input_batch.req_id_to_index.items():
            if (prev_index := prev_req_id_to_index.get(req_id)) is not None:
                prev_common_req_indices.append(prev_index)
                # We need to compute the flattened input_ids index of the
                # last token in each common request.
                flattened_index = cu_num_tokens[cur_index].item() - 1
                flattened_indices.append(flattened_index)
                indices_match &= (prev_index == flattened_index)
                max_flattened_index = max(max_flattened_index, flattened_index)
        num_commmon_tokens = len(flattened_indices)
        if num_commmon_tokens < total_num_scheduled_tokens:
            # If not all requests are decodes from the last iteration,
            # We need to copy the input_ids_cpu to the GPU first.
            self.input_ids.copy_to_gpu(total_num_scheduled_tokens)
        if num_commmon_tokens == 0:
            # No requests in common with the previous iteration
            # So input_ids_cpu will have all the input ids.
            return
        if indices_match and max_flattened_index == (num_commmon_tokens - 1):
            # Common-case optimization: the batch is unchanged
            # and no reordering happened.
            # The indices are both the same permutation of 0..N-1 so
            # we can copy directly using a single slice.
            self.input_ids.gpu[:num_commmon_tokens].copy_(
                self.input_batch.prev_sampled_token_ids[:num_commmon_tokens,
                                                        0],
                non_blocking=True)
            return
        # Upload the index tensors asynchronously
        # so the scatter can be non-blocking.
        input_ids_index_tensor = torch.tensor(flattened_indices,
                                              dtype=torch.int64,
                                              pin_memory=self.pin_memory).to(
                                                  self.device,
                                                  non_blocking=True)
        prev_common_req_indices_tensor = torch.tensor(
            prev_common_req_indices,
            dtype=torch.int64,
            pin_memory=self.pin_memory).to(self.device, non_blocking=True)
        self.input_ids.gpu.scatter_(
            dim=0,
            index=input_ids_index_tensor,
            src=self.input_batch.prev_sampled_token_ids[
                prev_common_req_indices_tensor, 0])

    def _get_encoder_seq_lens(
        self,
        scheduler_output: "SchedulerOutput",
        kv_cache_spec: KVCacheSpec,
        num_reqs: int,
    ) -> Optional[np.ndarray]:
        if not isinstance(kv_cache_spec, CrossAttentionSpec):
            return None

        # Build encoder_seq_lens array mapping request indices to
        # encoder lengths for inputs scheduled in this batch
        encoder_seq_lens = np.zeros(num_reqs, dtype=np.int32)
        for req_id in scheduler_output.scheduled_encoder_inputs:
            req_index = self.input_batch.req_id_to_index[req_id]
            encoder_seq_lens[req_index] = self.max_encoder_len

        return encoder_seq_lens

>>>>>>> 973c9d01
    def _prepare_inputs(
        self,
        scheduler_output: "SchedulerOutput",
    ) -> InputBatch:
        total_num_scheduled_tokens = scheduler_output.total_num_scheduled_tokens
        assert total_num_scheduled_tokens > 0
        num_reqs = len(scheduler_output.num_scheduled_tokens)

        # batch_idx -> req_id
        req_ids = sorted(scheduler_output.num_scheduled_tokens,
                         key=scheduler_output.num_scheduled_tokens.get)
        num_scheduled_tokens = np.array(
            [scheduler_output.num_scheduled_tokens[i] for i in req_ids],
            dtype=np.int32)

        # batch_idx -> req_idx
        idx_mapping_list = [
            self.req_states.req_id_to_index[req_id] for req_id in req_ids
        ]
        self.idx_mapping.np[:num_reqs] = idx_mapping_list
        idx_mapping_np = self.idx_mapping.np[:num_reqs]
        idx_mapping = self.idx_mapping.copy_to_gpu(num_reqs)
        # req_id -> batch_idx
        req_id_to_batch_idx = {req_id: i for i, req_id in enumerate(req_ids)}

        # OPTIMIZATION: Start copying the block table first.
        # This way, we can overlap the copy with the following CPU operations.
        block_tables = self.block_tables.compute_block_tables(idx_mapping)

        # Get the number of scheduled tokens for each request.
        num_scheduled_tokens = np.array(
            [scheduler_output.num_scheduled_tokens[i] for i in req_ids],
            dtype=np.int32)

        prepare_inputs(
            idx_mapping_np,
            self.req_states.token_ids.np,
            self.req_states.num_computed_tokens.np,
            num_scheduled_tokens,
            self.input_ids.np,
            self.query_start_loc.np,
            self.seq_lens.np,
            self.positions.np,
        )
        self.input_ids.copy_to_gpu(total_num_scheduled_tokens)
        self.positions.copy_to_gpu(total_num_scheduled_tokens)

        # NOTE(woosuk): We should copy the whole query_start_loc and seq_lens
        # tensors from CPU to GPU, because they may include paddings needed
        # for full CUDA graph mode.
        self.query_start_loc.copy_to_gpu()
        self.seq_lens.copy_to_gpu()
        query_start_loc = self.query_start_loc.gpu[:num_reqs + 1]
        max_query_len = int(num_scheduled_tokens.max())
        seq_lens = self.seq_lens.gpu[:num_reqs]
        max_seq_len = int(self.seq_lens.np[:num_reqs].max())

        # Compute the slot mappings on GPUs.
        slot_mappings = self.block_tables.compute_slot_mappings(
            query_start_loc, self.positions.gpu[:total_num_scheduled_tokens])

        # Calculate M-RoPE positions.
        # Only relevant for models using M-RoPE (e.g, Qwen2-VL)
        if self.uses_mrope:
            self._calc_mrope_positions(req_ids, num_scheduled_tokens)
            self.mrope_positions.gpu[:, :total_num_scheduled_tokens].copy_(
                self.mrope_positions.cpu[:, :total_num_scheduled_tokens],
                non_blocking=True)

        use_spec_decode = len(
            scheduler_output.scheduled_spec_decode_tokens) > 0
        if not use_spec_decode:
            # NOTE(woosuk): Due to chunked prefills, the batch may contain
            # partial requests. While we should not sample any token
            # from these partial requests, we do so for simplicity.
            # We will ignore the sampled tokens from the partial requests.
            logits_indices = query_start_loc[1:] - 1
            num_draft_tokens = None
            spec_decode_metadata = None
        else:
            # Get the number of draft tokens for each request.
            spec_decode_metadata = self._prepare_spec_decode_metadata(
                req_ids,
                scheduler_output.scheduled_spec_decode_tokens,
                query_start_loc,
            )
            logits_indices = spec_decode_metadata.logits_indices
            self.num_draft_tokens.np[:num_reqs] = num_draft_tokens
            self.num_draft_tokens.np[num_reqs:].fill(0)
            self.num_draft_tokens.copy_to_gpu()

        logits_indices_padded = None
        if self.cache_config.kv_sharing_fast_prefill:
            logits_indices_padded = self._prepare_kv_sharing_fast_prefill(
                logits_indices)

        # Used in the below loop.
        query_start_loc_cpu = self.query_start_loc.cpu[:num_reqs + 1]
        seq_lens_cpu = self.seq_lens.cpu[:num_reqs]
        num_computed_tokens_np = self.req_states.num_computed_tokens.np[
            idx_mapping_np]
        num_computed_tokens_cpu = torch.from_numpy(num_computed_tokens_np)
        spec_decode_common_attn_metadata = None
        if use_spec_decode:
            self.num_accepted_tokens.np[:num_reqs] = (
                self.input_batch.num_accepted_tokens_cpu[:num_reqs])
            self.num_accepted_tokens.np[num_reqs:].fill(1)
            self.num_accepted_tokens.copy_to_gpu()

        attn_metadata: dict[str, Any] = {}
        # Prepare the attention metadata for each KV cache group and make layers
        # in the same group share the same metadata.
        for kv_cache_group_id, kv_cache_group_spec in enumerate(
                self.kv_cache_config.kv_cache_groups):
            encoder_seq_lens = self._get_encoder_seq_lens(
                scheduler_output, kv_cache_group_spec.kv_cache_spec, num_reqs)

            if isinstance(kv_cache_group_spec.kv_cache_spec,
                          EncoderOnlyAttentionSpec):
                # Encoder-only layers do not have KV cache, so we need to
                # create a dummy block table and slot mapping for them.
                blk_table_tensor = torch.zeros(
                    (num_reqs, 1),
                    dtype=torch.int32,
                    device=self.device,
                )
                slot_mapping = torch.zeros(
                    (total_num_scheduled_tokens, ),
                    dtype=torch.int64,
                    device=self.device,
                )
                num_common_prefix_blocks = 0
            else:
                blk_table_tensor = block_tables[kv_cache_group_id]
                slot_mapping = slot_mappings[kv_cache_group_id]
                num_common_prefix_blocks = (
                    scheduler_output.
                    num_common_prefix_blocks[kv_cache_group_id])

            common_attn_metadata = CommonAttentionMetadata(
                query_start_loc=query_start_loc,
                query_start_loc_cpu=query_start_loc_cpu,
                seq_lens=seq_lens,
                seq_lens_cpu=seq_lens_cpu,
                num_computed_tokens_cpu=num_computed_tokens_cpu,
                num_reqs=num_reqs,
                num_actual_tokens=total_num_scheduled_tokens,
                max_query_len=max_query_len,
                max_seq_len=max_seq_len,
                block_table_tensor=blk_table_tensor,
                slot_mapping=slot_mapping,
                logits_indices_padded=logits_indices_padded,
                num_logits_indices=logits_indices.size(0),
                causal=True,
                encoder_seq_lens=encoder_seq_lens,
            )

            if self.speculative_config and \
                spec_decode_common_attn_metadata is None:
                spec_decode_common_attn_metadata = common_attn_metadata

            for attn_group in self.attn_groups[kv_cache_group_id]:
                # Prepare for cascade attention if enabled & beneficial.
                common_prefix_len = 0
                builder = attn_group.metadata_builder
                if self.cascade_attn_enabled:
                    common_prefix_len = self._compute_cascade_attn_prefix_len(
                        num_scheduled_tokens,
                        num_common_prefix_blocks,
                        kv_cache_group_spec.kv_cache_spec,
                        builder,
                    )

                extra_attn_metadata_args = {}
                if use_spec_decode and isinstance(builder,
                                                  GDNAttentionMetadataBuilder):
                    extra_attn_metadata_args = dict(
                        num_accepted_tokens=self.num_accepted_tokens.
                        gpu[:num_reqs],
                        num_draft_tokens=self.num_draft_tokens.gpu[:num_reqs],
                    )

                attn_metadata_i = builder.build(
                    common_prefix_len=common_prefix_len,
                    common_attn_metadata=common_attn_metadata,
                    **extra_attn_metadata_args)

                for layer_name in attn_group.layer_names:
                    attn_metadata[layer_name] = attn_metadata_i

        # Hot-Swap lora model
        if self.lora_config:
            self.set_active_loras(self.input_batch, num_scheduled_tokens)

        return InputBatch(
            req_ids=req_ids,
            num_scheduled_tokens=num_scheduled_tokens,
            req_id_to_batch_idx=req_id_to_batch_idx,
            idx_mapping=idx_mapping,
            idx_mapping_np=idx_mapping_np,
            num_reqs=num_reqs,
            total_num_tokens=total_num_scheduled_tokens,
            max_query_len=max_query_len,
            attn_metadata=attn_metadata,
            spec_decode_metadata=spec_decode_metadata,
            spec_decode_common_attn_metadata=spec_decode_common_attn_metadata,
            logits_indices=logits_indices,
        )

    def _compute_cascade_attn_prefix_len(
        self,
        num_scheduled_tokens: np.ndarray,
        num_common_prefix_blocks: int,
        kv_cache_spec: KVCacheSpec,
        attn_metadata_builder: AttentionMetadataBuilder,
    ) -> int:
        """Compute the length of the common prefix for cascade attention.

        NOTE(woosuk): The common prefix length returned by this function
        represents the length used specifically for cascade attention, not the
        actual number of tokens shared between requests. When cascade attention
        is disabled (use_cascade=False), this function returns 0 even if
        requests share common tokens. Additionally, the common prefix length is
        truncated to a multiple of the block size and may be further truncated
        due to implementation details explained below.

        Args:
            num_scheduled_tokens: Number of tokens scheduled per request.
            num_common_prefix_blocks: Number of shared KV cache blocks.

        Returns:
            int: Length of common prefix in tokens.
        """
        common_prefix_len = num_common_prefix_blocks * kv_cache_spec.block_size
        if common_prefix_len == 0:
            # Common case.
            return 0

        # NOTE(woosuk): Cascade attention uses two attention kernels: one
        # for the common prefix and the other for the rest. For the first
        # kernel, we concatenate all the query tokens (possibly from
        # different requests) and treat them as if they are from the same
        # request. Then, we use bi-directional attention to process the
        # common prefix in the KV cache. Importantly, this means that the
        # first kernel does not do any masking.

        # Consider the following example:
        # Request 1's input query: [D, E, X]
        # Request 1's kv cache: [A, B, C, D, E, X]
        # Request 1's num_computed_tokens: 3 (i.e., [A, B, C])
        # Request 2's input query: [E, Y]
        # Request 2's kv cache: [A, B, C, D, E, Y]
        # Request 2's num_computed_tokens: 4 (i.e., [A, B, C, D])

        # If we use [A, B, C, D, E] as the common prefix, then the
        # first kernel will compute the bi-directional attention between
        # input query [D, E, X, E, Y] and common prefix [A, B, C, D, E].
        # However, this is wrong because D in Request 1 should not attend to
        # E in the common prefix (i.e., we need masking).
        # To avoid this, [A, B, C, D] should be the common prefix.
        # That is, the common prefix should be capped by the minimum
        # num_computed_tokens among the requests, and plus one to include
        # the first token of the query.

        # In practice, we use [A, B, C] as the common prefix, instead of
        # [A, B, C, D] (i.e., the common prefix is capped by the minimum
        # num_computed_tokens, without plus one).
        # This is because of an implementation detail: We want to always
        # use two kernels for cascade attention. Let's imagine:
        # Request 3's input query: [D]
        # Request 3's kv cache: [A, B, C, D]
        # Request 3's num_computed_tokens: 3 (i.e., [A, B, C])
        # If we use [A, B, C, D] as the common prefix for Request 1-3,
        # then Request 3 will be processed only by the first kernel,
        # and the second kernel will get an empty input. While this is not
        # a fundamental problem, our current implementation does not support
        # this case.
        num_reqs = len(num_scheduled_tokens)
        common_prefix_len = min(
            common_prefix_len,
            self.input_batch.num_computed_tokens_cpu[:num_reqs].min())
        # common_prefix_len should be a multiple of the block size.
        common_prefix_len = (common_prefix_len // kv_cache_spec.block_size *
                             kv_cache_spec.block_size)
        use_sliding_window = (isinstance(kv_cache_spec, SlidingWindowSpec) or
                              (isinstance(kv_cache_spec, FullAttentionSpec)
                               and kv_cache_spec.sliding_window is not None))
        use_local_attention = (
            isinstance(kv_cache_spec, ChunkedLocalAttentionSpec)
            or (isinstance(kv_cache_spec, FullAttentionSpec)
                and kv_cache_spec.attention_chunk_size is not None))
        assert isinstance(kv_cache_spec, AttentionSpec)
        use_cascade = attn_metadata_builder.use_cascade_attention(
            common_prefix_len=common_prefix_len,
            query_lens=num_scheduled_tokens,
            num_query_heads=self.num_query_heads,
            num_kv_heads=kv_cache_spec.num_kv_heads,
            use_alibi=self.use_alibi,
            use_sliding_window=use_sliding_window,
            use_local_attention=use_local_attention,
            num_sms=self.num_sms,
        )
        return common_prefix_len if use_cascade else 0

    def _calc_mrope_positions(self, scheduler_output: "SchedulerOutput"):
        mrope_pos_ptr = 0
        for index, req_id in enumerate(self.input_batch.req_ids):
            req = self.requests[req_id]
            assert req.mrope_positions is not None

            num_computed_tokens = \
                self.input_batch.num_computed_tokens_cpu[index]
            num_scheduled_tokens = \
                scheduler_output.num_scheduled_tokens[req_id]
            num_prompt_tokens = len(req.prompt_token_ids)

            if num_computed_tokens + num_scheduled_tokens > num_prompt_tokens:
                prompt_part_len = max(0,
                                      num_prompt_tokens - num_computed_tokens)
                completion_part_len = max(
                    0, num_scheduled_tokens - prompt_part_len)
            else:
                prompt_part_len = num_scheduled_tokens
                completion_part_len = 0

            assert num_scheduled_tokens == prompt_part_len + completion_part_len

            if prompt_part_len > 0:
                # prompt's mrope_positions are pre-computed
                dst_start = mrope_pos_ptr
                dst_end = mrope_pos_ptr + prompt_part_len
                src_start = num_computed_tokens
                src_end = num_computed_tokens + prompt_part_len

                self.mrope_positions.cpu[:, dst_start:dst_end] = (
                    req.mrope_positions[:, src_start:src_end])
                mrope_pos_ptr += prompt_part_len

            if completion_part_len > 0:
                # compute completion's mrope_positions on-the-fly
                dst_start = mrope_pos_ptr
                dst_end = mrope_pos_ptr + completion_part_len

                MRotaryEmbedding.get_next_input_positions_tensor(
                    out=self.mrope_positions.np,
                    out_offset=dst_start,
                    mrope_position_delta=req.mrope_position_delta,
                    context_len=num_computed_tokens + prompt_part_len,
                    num_new_tokens=completion_part_len,
                )

                mrope_pos_ptr += completion_part_len

    def _prepare_spec_decode_metadata(
        self,
        req_ids: list[str],
        req_id_to_draft_token_ids: dict[str, list[int]],
        query_start_loc: torch.Tensor,
    ) -> SpecDecodeMetadata:
        # Get the number of draft tokens for each request.
        num_reqs = len(req_ids)
        num_draft_tokens = np.zeros(num_reqs, dtype=np.int32)
        for i, req_id in enumerate(req_ids):
            draft_token_ids = req_id_to_draft_token_ids.get(req_id)
            if draft_token_ids:
                num_draft_tokens[i] = len(draft_token_ids)
        np.cumsum(num_draft_tokens,
                  dtype=np.int32,
                  out=self.cu_num_draft_tokens.np[:num_reqs])
        cu_num_draft_tokens = self.cu_num_draft_tokens.copy_to_gpu(num_reqs)
        return self.req_states.make_spec_decode_metadata(
            query_start_loc,
            cu_num_draft_tokens,
            cu_num_draft_tokens.np[:num_reqs],
            self.input_ids.gpu,
        )

    def _prepare_kv_sharing_fast_prefill(
        self,
        logits_indices: torch.Tensor,
    ) -> torch.Tensor:
        assert self.kv_sharing_fast_prefill_logits_indices is not None
        num_logits = logits_indices.shape[0]
        assert num_logits > 0
        self.kv_sharing_fast_prefill_logits_indices[:num_logits].copy_(
            logits_indices)
        # There might have leftover indices in logits_indices[num_logits:]
        # from previous iterations, whose values may be greater than the
        # batch size in the current iteration. To ensure indices are always
        # valid, we fill the padded indices with the last index.
        self.kv_sharing_fast_prefill_logits_indices[num_logits:].fill_(
            logits_indices[-1].item())
        if (self.compilation_config.cudagraph_mode != CUDAGraphMode.NONE
                and num_logits <= self.cudagraph_batch_sizes[-1]):
            # Use piecewise CUDA graphs.
            # Add padding to the batch size.
            num_logits_padded = self.vllm_config.pad_for_cudagraph(num_logits)
        else:
            num_logits_padded = num_logits
        logits_indices_padded = (
            self.kv_sharing_fast_prefill_logits_indices[:num_logits_padded])
        return logits_indices_padded

    def _batch_mm_kwargs_from_scheduler(
        self,
        scheduler_output: "SchedulerOutput",
    ) -> tuple[list[MultiModalKwargsItem], list[tuple[str, PlaceholderRange]]]:
        """Batch multimodal kwargs from scheduled encoder inputs.

        Args:
            scheduler_output: The scheduler output containing scheduled encoder
              inputs.

        Returns:
            A tuple of (mm_kwargs, req_ids_pos) where:
            - mm_kwargs: List of multimodal kwargs items to be batched
            - mm_hashes_pos: List of (mm_hash, position_info) tuples
        """
        scheduled_encoder_inputs = scheduler_output.scheduled_encoder_inputs
        if not scheduled_encoder_inputs:
            return [], []
        # Batch the multi-modal inputs.
        mm_kwargs = list[MultiModalKwargsItem]()
        # list of tuple (mm_hash, position_info)
        mm_hashes_pos = list[tuple[str, PlaceholderRange]]()
        for req_id, encoder_input_ids in scheduled_encoder_inputs.items():
            req_state = self.requests[req_id]

            for mm_input_id in encoder_input_ids:
                mm_feature = req_state.mm_features[mm_input_id]
                mm_hash = mm_feature.identifier
                mm_kwargs.append(mm_feature.data)
                mm_hashes_pos.append((mm_hash, mm_feature.mm_position))

        return mm_kwargs, mm_hashes_pos

    def _execute_mm_encoder(self, scheduler_output: "SchedulerOutput"):
        # Batch the multi-modal inputs using the helper method.
        mm_kwargs, mm_hashes_pos = self._batch_mm_kwargs_from_scheduler(
            scheduler_output)

        if not mm_kwargs:
            return

        # Batch mm inputs as much as we can: if a request in the batch has
        # multiple modalities or a different modality than the previous one,
        # we process it separately to preserve item order.
        # FIXME(ywang96): This is a hacky way to deal with multiple modalities
        # in the same batch while still being able to benefit from batching
        # multimodal inputs. The proper solution should be reordering the
        # encoder outputs.
        encoder_outputs = []
        for _, num_items, mm_kwargs_group in group_mm_kwargs_by_modality(
                mm_kwargs,
                device=self.device,
                pin_memory=self.pin_memory,
        ):
            # Run the encoder.
            # `curr_group_outputs` is either of the following:
            # 1. A tensor of shape (num_items, feature_size, hidden_size)
            # in case feature_size is fixed across all multimodal items.
            # 2. A list or tuple (length: num_items) of tensors, each of shape
            # (feature_size, hidden_size) in case the feature size is dynamic
            # depending on the input multimodal items.
            curr_group_outputs = self.model.get_multimodal_embeddings(
                **mm_kwargs_group)

            sanity_check_mm_encoder_outputs(
                curr_group_outputs,
                expected_num_items=num_items,
            )

            for output in curr_group_outputs:
                encoder_outputs.append(output)

        # Cache the encoder outputs by mm_hash
        for (mm_hash, pos_info), output in zip(mm_hashes_pos, encoder_outputs):
            self.encoder_cache[mm_hash] = scatter_mm_placeholders(
                output,
                is_embed=pos_info.is_embed,
            )

    def _gather_mm_embeddings(
        self,
        scheduler_output: "SchedulerOutput",
        shift_computed_tokens: int = 0,
    ) -> list[torch.Tensor]:
        mm_embeds: list[torch.Tensor] = []
        for req_id in self.input_batch.req_ids:
            num_scheduled_tokens = scheduler_output.num_scheduled_tokens[
                req_id]
            req_state = self.requests[req_id]
            num_computed_tokens = \
                req_state.num_computed_tokens + shift_computed_tokens
            for mm_feature in req_state.mm_features:
                pos_info = mm_feature.mm_position
                start_pos = pos_info.offset
                num_encoder_tokens = pos_info.length

                # The encoder output is needed if the two ranges overlap:
                # [num_computed_tokens,
                #  num_computed_tokens + num_scheduled_tokens) and
                # [start_pos, start_pos + num_encoder_tokens)
                if start_pos >= num_computed_tokens + num_scheduled_tokens:
                    # The encoder output is not needed in this step.
                    break
                if start_pos + num_encoder_tokens <= num_computed_tokens:
                    # The encoder output is already processed and stored
                    # in the decoder's KV cache.
                    continue

                start_idx = max(num_computed_tokens - start_pos, 0)
                end_idx = min(
                    num_computed_tokens - start_pos + num_scheduled_tokens,
                    num_encoder_tokens,
                )
                assert start_idx < end_idx

                mm_hash = mm_feature.identifier
                encoder_output = self.encoder_cache.get(mm_hash, None)
                assert encoder_output is not None,\
                    f"Encoder cache miss for {mm_hash}."

                if (is_embed := pos_info.is_embed) is not None:
                    is_embed = is_embed[start_idx:end_idx]

                mm_embeds_item = gather_mm_placeholders(
                    encoder_output[start_idx:end_idx],
                    is_embed=is_embed,
                )
                mm_embeds.append(mm_embeds_item)
        return mm_embeds

    def _extract_encoder_inputs(
        self,
        scheduler_output: "SchedulerOutput",
    ) -> dict[str, torch.Tensor]:
        """Extract encoder inputs for encoder-decoder models.

        This method extracts multimodal input features from scheduled encoder
        inputs and formats them for the encoder-decoder model forward pass.
        """
        # Batch the multi-modal inputs using the helper method.
        mm_kwargs, _ = self._batch_mm_kwargs_from_scheduler(scheduler_output)

        if not mm_kwargs:
            return {}

        # Group MM kwargs by modality and extract features
        encoder_features = {}
        for _, _, mm_kwargs_group in group_mm_kwargs_by_modality(
                mm_kwargs,
                device=self.device,
                pin_memory=self.pin_memory,
        ):
            # Add the grouped features to encoder_features dict
            # This allows the model to receive them as kwargs (e.g.,
            # input_features=...)
            encoder_features.update(mm_kwargs_group)

        return encoder_features

    def get_model(self) -> nn.Module:
        # get raw model out of the cudagraph wrapper.
        if isinstance(self.model, CUDAGraphWrapper):
            return self.model.unwrap()
        return self.model

    def get_supported_generation_tasks(self) -> list[GenerationTask]:
        model = self.get_model()
        supported_tasks = list[GenerationTask]()

        if is_text_generation_model(model):
            supported_tasks.append("generate")

        if supports_transcription(model):
            if model.supports_transcription_only:
                return ["transcription"]

            supported_tasks.append("transcription")

        return supported_tasks

    def get_supported_pooling_tasks(self) -> list[PoolingTask]:
        model = self.get_model()
        if not is_pooling_model(model):
            return []

        supported_tasks = list(model.pooler.get_supported_tasks())

        if (self.scheduler_config.chunked_prefill_enabled
                and "encode" in supported_tasks):
            supported_tasks.remove("encode")

            logger.debug_once("Chunked prefill is not supported with "
                              "encode task which using ALL pooling. "
                              "Please turn off chunked prefill by "
                              "`--no-enable-chunked-prefill` before using it.")

        if "score" in supported_tasks:
            num_labels = getattr(self.model_config.hf_config, "num_labels", 0)
            if num_labels != 1:
                supported_tasks.remove("score")
                logger.debug_once(
                    "Score API is only enabled for num_labels == 1.")

        return supported_tasks

    def get_supported_tasks(self) -> tuple[SupportedTask, ...]:
        tasks = list[SupportedTask]()

        if self.model_config.runner_type == "generate":
            tasks.extend(self.get_supported_generation_tasks())
        if self.model_config.runner_type == "pooling":
            tasks.extend(self.get_supported_pooling_tasks())

        return tuple(tasks)

    def apply_grammar_bitmask(
        self,
        scheduler_output: "SchedulerOutput",
        logits: torch.Tensor,
    ):
        grammar_bitmask = scheduler_output.grammar_bitmask
        if grammar_bitmask is None:
            return

        # We receive the structured output bitmask from the scheduler,
        # compacted to contain bitmasks only for structured output requests.
        # The order of the requests in the bitmask is not guaranteed to be the
        # same as the order of the requests in the gpu runner's batch. We need
        # to sort the bitmask to match the order of the requests used here.

        # Get the batch indices of the structured output requests.
        # Keep track of the number of speculative tokens scheduled for every
        # request in the batch, as the logit indices are offset by this amount.
        struct_out_req_batch_indices: dict[str, int] = {}
        cumulative_offset = 0
        seq = sorted(self.input_batch.req_id_to_index.items(),
                     key=lambda x: x[1])
        for req_id, batch_index in seq:
            logit_index = batch_index + cumulative_offset
            cumulative_offset += len(
                scheduler_output.scheduled_spec_decode_tokens.get(req_id, []))
            if req_id in scheduler_output.structured_output_request_ids:
                struct_out_req_batch_indices[req_id] = logit_index

        out_indices = []

        # Reorder the bitmask to match the order of the requests in the batch.
        sorted_bitmask = np.full(shape=(logits.shape[0],
                                        grammar_bitmask.shape[1]),
                                 fill_value=-1,
                                 dtype=grammar_bitmask.dtype)
        cumulative_index = 0
        seq = sorted(scheduler_output.structured_output_request_ids.items(),
                     key=lambda x: x[1])
        for req_id, _ in seq:
            logit_index = struct_out_req_batch_indices[req_id]
            num_spec_tokens = len(
                scheduler_output.scheduled_spec_decode_tokens.get(req_id, []))
            for i in range(1 + num_spec_tokens):
                sorted_bitmask[logit_index + i] = \
                    grammar_bitmask[cumulative_index + i]
                out_indices.append(logit_index + i)
            cumulative_index += 1 + num_spec_tokens
        grammar_bitmask = sorted_bitmask

        # If the length of out indices and the logits have the same shape
        # we don't need to pass indices to the kernel,
        # since the bitmask is already aligned with the logits.
        skip_out_indices = len(out_indices) == logits.shape[0]

        # Serialization of np.ndarray is much more efficient than a tensor,
        # so we receive it in that format.
        grammar_bitmask = torch.from_numpy(grammar_bitmask).contiguous()

        xgr.apply_token_bitmask_inplace(
            logits,
            grammar_bitmask.to(self.device, non_blocking=True),
            indices=out_indices if not skip_out_indices else None,
        )

    def sync_and_slice_intermediate_tensors(
            self, num_tokens: int, intermediate_tensors: IntermediateTensors,
            sync_self: bool) -> IntermediateTensors:

        assert self.intermediate_tensors is not None

        tp = self.vllm_config.parallel_config.tensor_parallel_size
        enabled_sp = self.compilation_config.pass_config. \
            enable_sequence_parallelism
        if enabled_sp:
            # When sequence parallelism is enabled, we always pad num_tokens
            # to be a multiple of tensor_parallel_size (tp) earlier
            assert num_tokens % tp == 0
        is_residual_scattered = tp > 1 and enabled_sp \
            and num_tokens % tp == 0

        # When sequence parallelism is enabled, the "residual" tensor is sharded
        # across tensor parallel ranks, so each rank only needs its own slice.
        if sync_self:
            assert intermediate_tensors is not None
            for k, v in intermediate_tensors.items():
                is_scattered = k == "residual" and is_residual_scattered
                copy_len = num_tokens // tp if is_scattered else \
                    num_tokens
                self.intermediate_tensors[k][:copy_len].copy_(
                    v[:copy_len], non_blocking=True)

        return IntermediateTensors({
            k:
            v[:num_tokens // tp]
            if k == "residual" and is_residual_scattered else v[:num_tokens]
            for k, v in self.intermediate_tensors.items()
        })

    def eplb_step(self,
                  is_dummy: bool = False,
                  is_profile: bool = False) -> None:
        """
        Step for the EPLB (Expert Parallelism Load Balancing) state.
        """
        if not self.parallel_config.enable_eplb:
            return

        assert self.eplb_state is not None
        model = self.get_model()
        assert is_mixture_of_experts(model)
        self.eplb_state.step(
            model,
            is_dummy,
            is_profile,
            log_stats=self.parallel_config.eplb_config.log_balancedness,
        )

    def get_dp_padding(self,
                       num_tokens: int) -> tuple[int, Optional[torch.Tensor]]:
        dp_size = self.vllm_config.parallel_config.data_parallel_size
        dp_rank = self.vllm_config.parallel_config.data_parallel_rank

        # For DP: Don't pad when setting enforce_eager.
        # This lets us set enforce_eager on the prefiller in a P/D setup and
        # still use CUDA graphs (enabled by this padding) on the decoder.
        #
        # TODO(tms) : There are many cases where padding is enabled for
        # prefills, causing unnecessary and excessive padding of activations.

        if dp_size == 1 or self.vllm_config.model_config.enforce_eager:
            # Early exit.
            return 0, None

        num_tokens_across_dp = DPMetadata.num_tokens_across_dp(
            num_tokens, dp_size, dp_rank)
        max_tokens_across_dp_cpu = torch.max(num_tokens_across_dp).item()
        num_tokens_after_padding = torch.tensor([max_tokens_across_dp_cpu] *
                                                dp_size,
                                                device="cpu",
                                                dtype=torch.int32)
        return max_tokens_across_dp_cpu - num_tokens, num_tokens_after_padding

    def _pool(
        self,
        hidden_states: torch.Tensor,
        input_batch: InputBatch,
        kv_connector_output: Optional[KVConnectorOutput],
    ) -> ModelRunnerOutput:
        hidden_states = hidden_states[:num_scheduled_tokens]
        pooling_metadata = self.req_states.get_pooling_metadata()
        pooling_metadata.build_pooling_cursor(num_scheduled_tokens_np.tolist(),
                                              device=hidden_states.device)
        seq_lens_cpu = self.seq_lens.cpu[:self.input_batch.num_reqs]

        # Pooling models D2H & synchronize occurs in pooler.py:build_output
        raw_pooler_output = self.model.pooler(
            hidden_states=hidden_states, pooling_metadata=pooling_metadata)

        pooler_output: list[Optional[torch.Tensor]] = []
        for raw_output, seq_len, prompt_len in zip(
                raw_pooler_output, seq_lens_cpu, pooling_metadata.prompt_lens):

            output = raw_output.data if seq_len == prompt_len else None
            pooler_output.append(output)

        return ModelRunnerOutput(
            req_ids=self.input_batch.req_ids,
            req_id_to_index=self.input_batch.req_id_to_index,
            sampled_token_ids=[],
            logprobs=None,
            prompt_logprobs_dict={},
            pooler_output=pooler_output,
            kv_connector_output=kv_connector_output,
        )

    def _preprocess(
        self,
        scheduler_output: "SchedulerOutput",
        input_batch: InputBatch,
        intermediate_tensors: Optional[IntermediateTensors] = None,
    ) -> tuple[int, int, Optional[torch.Tensor], Optional[torch.Tensor],
               Optional[torch.Tensor], torch.Tensor,
               Optional[IntermediateTensors], dict[str, Any]]:

        num_scheduled_tokens = scheduler_output.total_num_scheduled_tokens
        if (self.compilation_config.cudagraph_mode != CUDAGraphMode.NONE
                and not envs.VLLM_DISABLE_PAD_FOR_CUDAGRAPH
                and num_scheduled_tokens <= self.cudagraph_batch_sizes[-1]):
            # Use CUDA graphs.
            # Add padding to the batch size.
            num_input_tokens = self.vllm_config.pad_for_cudagraph(
                num_scheduled_tokens)
        else:
            # Eager mode.
            # Pad tokens to multiple of tensor_parallel_size when
            # enabled collective fusion for SP
            tp_size = self.vllm_config.parallel_config.tensor_parallel_size
            if self.compilation_config.pass_config. \
                enable_sequence_parallelism and tp_size > 1:
                num_input_tokens = round_up(num_scheduled_tokens, tp_size)
            else:
                num_input_tokens = num_scheduled_tokens

        # Padding for DP
        num_pad, num_tokens_across_dp = self.get_dp_padding(num_input_tokens)
        num_input_tokens += num_pad

<<<<<<< HEAD
        if self.supports_mm_inputs and get_pp_group().is_first_rank:
=======
        # _prepare_inputs may reorder the batch, so we must gather multi
        # modal outputs after that to ensure the correct order
        if (self.supports_mm_inputs and get_pp_group().is_first_rank
                and not self.model_config.is_encoder_decoder):
>>>>>>> 973c9d01
            # Run the multimodal encoder if any.
            self._execute_mm_encoder(scheduler_output)
            mm_embeds = self._gather_mm_embeddings(scheduler_output)

            # NOTE(woosuk): To unify token ids and soft tokens (vision
            # embeddings), we always use embeddings (rather than token ids)
            # as input to the multimodal model, even when the input is text.
            inputs_embeds_scheduled = self.model.get_input_embeddings(
                input_ids=self.input_ids.gpu[:num_scheduled_tokens],
                multimodal_embeddings=mm_embeds or None,
            )

            # TODO(woosuk): Avoid the copy. Optimize.
            self.inputs_embeds.gpu[:num_scheduled_tokens].copy_(
                inputs_embeds_scheduled)

            input_ids = None
            inputs_embeds = self.inputs_embeds.gpu[:num_input_tokens]
            model_kwargs = {
                **self._init_model_kwargs(num_scheduled_tokens),
                **self._extract_mm_kwargs(scheduler_output),
            }
        else:
            # For text-only models, we use token ids as input.
            # While it is possible to use embeddings as input just like the
            # multimodal models, it is not desirable for performance since
            # then the embedding layer is not included in the CUDA graph.
            input_ids = self.input_ids.gpu[:num_input_tokens]
            inputs_embeds = None
            model_kwargs = self._init_model_kwargs(num_input_tokens)
        if self.uses_mrope:
            positions = self.mrope_positions.gpu[:, :num_input_tokens]
        else:
            positions = self.positions.gpu[:num_input_tokens]

        if get_pp_group().is_first_rank:
            intermediate_tensors = None
        else:
            intermediate_tensors = self.sync_and_slice_intermediate_tensors(
                num_input_tokens, intermediate_tensors, True)

        if (self.model_config.is_encoder_decoder
                and scheduler_output.scheduled_encoder_inputs):
            encoder_inputs = self._extract_encoder_inputs(scheduler_output)
            model_kwargs.update(encoder_inputs)

        return (
            num_scheduled_tokens,
            num_input_tokens,
            num_tokens_across_dp,
            input_ids,
            inputs_embeds,
            positions,
            intermediate_tensors,
            model_kwargs,
        )

    def _sample(
        self,
        logits: Optional[torch.Tensor],
        input_batch: InputBatch,
    ) -> SamplerOutput:
        # Sample the next token and get logprobs if needed.
        sampling_metadata = input_batch.sampling_metadata
        spec_decode_metadata = input_batch.spec_decode_metadata
        if spec_decode_metadata is None:
            sampler_output = self.sampler(
                logits=logits,
                sampling_metadata=sampling_metadata,
            )
        else:
            # When indexing with a tensor (bonus_logits_indices), PyTorch
            # creates a new tensor with separate storage from the original
            # logits tensor. This means any in-place operations on bonus_logits
            # won't affect the original logits tensor.
            assert logits is not None
            bonus_logits = logits[spec_decode_metadata.bonus_logits_indices]
            sampler_output = self.sampler(
                logits=bonus_logits,
                sampling_metadata=sampling_metadata,
            )
            bonus_token_ids = sampler_output.sampled_token_ids

            # Just like `bonus_logits`, `target_logits` is a new tensor with
            # separate storage from the original `logits` tensor. Therefore,
            # it is safe to update `target_logits` in place.
            target_logits = logits[spec_decode_metadata.target_logits_indices]
            output_token_ids = self.rejection_sampler(
                spec_decode_metadata,
                None,  # draft_probs
                target_logits,
                bonus_token_ids,
                sampling_metadata,
            )
            sampler_output.sampled_token_ids = output_token_ids
            self._update_states_after_model_execute(output_token_ids)

        return sampler_output

    def _bookkeeping_sync(
        self,
        scheduler_output: "SchedulerOutput",
        sampler_output: SamplerOutput,
        logits: Optional[torch.Tensor],
        hidden_states: torch.Tensor,
        num_scheduled_tokens: int,
    ) -> tuple[
            dict[str, int],
            Optional[LogprobsLists],
            list[list[int]],
            dict[str, Optional[LogprobsTensors]],
            list[str],
            dict[str, int],
            list[int],
    ]:
        num_nans_in_logits = {}
        if envs.VLLM_COMPUTE_NANS_IN_LOGITS:
            num_nans_in_logits = self._get_nans_in_logits(logits)

        # TODO(woosuk): The following loop can be slow since it iterates over
        # the requests one by one. Optimize.
        discard_sampled_tokens_req_indices = []
        for i, req_id in enumerate(self.input_batch.req_ids):
            req_state = self.requests[req_id]
            seq_len = (req_state.num_computed_tokens +
                       scheduler_output.num_scheduled_tokens[req_id])
            if seq_len < req_state.num_tokens:
                # Ignore the sampled token for partial prefills.
                # Rewind the generator state as if the token was not sampled.
                # This relies on cuda-specific torch-internal impl details
                generator = self.input_batch.generators.get(i)
                if generator is not None:
                    generator.set_offset(generator.get_offset() - 4)
                # Record the index of the request that should not be sampled,
                # so that we could clear the sampled tokens before returning.
                discard_sampled_tokens_req_indices.append(i)

        # Copy some objects so they don't get modified after returning.
        # This is important when using async scheduling.
        req_ids_output_copy = self.input_batch.req_ids.copy()
        req_id_to_index_output_copy = \
            self.input_batch.req_id_to_index.copy()

        # NOTE: GPU -> CPU Sync happens here.
        # Move as many CPU operations as possible before this sync point.
        logprobs_tensors = sampler_output.logprobs_tensors
        logprobs_lists = logprobs_tensors.tolists() \
            if logprobs_tensors is not None else None

        # Compute prompt logprobs if needed.
        prompt_logprobs_dict = self._get_prompt_logprobs_dict(
            hidden_states[:num_scheduled_tokens],
            scheduler_output.num_scheduled_tokens,
        )

        num_sampled_tokens = sampler_output.sampled_token_ids.shape[0]
        sampled_token_ids = sampler_output.sampled_token_ids
        invalid_req_indices = []
        if not self.use_async_scheduling:
            # Get the valid generated tokens.
            max_gen_len = sampled_token_ids.shape[-1]
            if max_gen_len == 1:
                # No spec decode tokens.
                valid_sampled_token_ids = self._to_list(sampled_token_ids)
            else:
                # Includes spec decode tokens.
                valid_sampled_token_ids = self.rejection_sampler.parse_output(
                    sampled_token_ids,
                    self.input_batch.vocab_size,
                )
            # Mask out the sampled tokens that should not be sampled.
            for i in discard_sampled_tokens_req_indices:
                valid_sampled_token_ids[i].clear()
        else:
            valid_sampled_token_ids = []
            invalid_req_indices = list(discard_sampled_tokens_req_indices)
            invalid_req_indices_set = set(invalid_req_indices)
            assert sampled_token_ids.shape[-1] == 1

            # Cache the sampled tokens on the GPU and avoid CPU sync.
            # These will be copied into input_ids in the next step
            # when preparing inputs.
            self.input_batch.prev_sampled_token_ids = \
                sampled_token_ids
            self.input_batch.prev_sampled_token_ids_invalid_indices = \
                invalid_req_indices_set
            self.input_batch.prev_req_id_to_index = {
                req_id: i
                for i, req_id in enumerate(self.input_batch.req_ids)
                if i not in invalid_req_indices_set
            }

        # Cache the sampled tokens in the model runner, so that the scheduler
        # doesn't need to send them back.
        # NOTE(woosuk): As an exception, when using PP, the scheduler sends
        # the sampled tokens back, because there's no direct communication
        # between the first-stage worker and the last-stage worker.
        req_ids = self.input_batch.req_ids
        for req_idx in range(num_sampled_tokens):
            if self.use_async_scheduling:
                sampled_ids = [-1] if \
                    req_idx not in invalid_req_indices_set else None
            else:
                sampled_ids = valid_sampled_token_ids[req_idx]
            if not sampled_ids:
                continue

            start_idx = self.input_batch.num_tokens_no_spec[req_idx]
            end_idx = start_idx + len(sampled_ids)
            assert end_idx <= self.max_model_len, (
                "Sampled token IDs exceed the max model length. "
                f"Total number of tokens: {end_idx} > max_model_len: "
                f"{self.max_model_len}")

            self.input_batch.token_ids_cpu[req_idx,
                                           start_idx:end_idx] = sampled_ids
            self.input_batch.num_tokens_no_spec[req_idx] = end_idx
            self.input_batch.num_tokens[req_idx] = end_idx

            req_id = req_ids[req_idx]
            req_state = self.requests[req_id]
            req_state.output_token_ids.extend(sampled_ids)

        return (
            num_nans_in_logits,
            logprobs_lists,
            valid_sampled_token_ids,
            prompt_logprobs_dict,
            req_ids_output_copy,
            req_id_to_index_output_copy,
            invalid_req_indices,
        )

    @torch.inference_mode()
    def execute_model(
        self,
        scheduler_output: "SchedulerOutput",
        intermediate_tensors: Optional[IntermediateTensors] = None,
    ) -> Union[ModelRunnerOutput, AsyncModelRunnerOutput, IntermediateTensors]:
        with record_function_or_nullcontext("Preprocess"):
            self._update_states(scheduler_output)
            if not scheduler_output.total_num_scheduled_tokens:
                if not has_kv_transfer_group():
                    # Return empty ModelRunnerOutput if there's no work to do.
                    return EMPTY_MODEL_RUNNER_OUTPUT
                return self.kv_connector_no_forward(scheduler_output,
                                                    self.vllm_config)
            if self.cache_config.kv_sharing_fast_prefill:
                assert not self.input_batch.num_prompt_logprobs, (
                    "--kv-sharing-fast-prefill produces incorrect logprobs for "
                    "prompt tokens, tokens, please disable it when the requests"
                    " need prompt logprobs")

<<<<<<< HEAD
            # Prepare the decoder inputs.
            input_batch = self._prepare_inputs(scheduler_output)
=======
            if self.prepare_inputs_event is not None:
                # Ensure prior step has finished with reused CPU tensors.
                self.prepare_inputs_event.synchronize()
            try:
                # Prepare the decoder inputs.
                (attn_metadata, logits_indices, spec_decode_metadata,
                 num_scheduled_tokens_np, spec_decode_common_attn_metadata,
                 max_query_len) = self._prepare_inputs(scheduler_output)

            finally:
                if self.prepare_inputs_event is not None:
                    self.prepare_inputs_event.record()
>>>>>>> 973c9d01

            (
                num_scheduled_tokens,
                num_input_tokens,
                num_tokens_across_dp,
                input_ids,
                inputs_embeds,
                positions,
                intermediate_tensors,
                model_kwargs,
            ) = self._preprocess(scheduler_output, input_batch, intermediate_tensors)

            uniform_decode = (max_query_len
                              == self.uniform_decode_query_len) and (
                                  num_scheduled_tokens
                                  == self.input_batch.num_reqs * max_query_len)
            batch_descriptor = BatchDescriptor(num_tokens=num_input_tokens,
                                               uniform_decode=uniform_decode)
            cudagraph_runtime_mode, batch_descriptor = \
                self.cudagraph_dispatcher.dispatch(batch_descriptor)

        # Run the model.
        # Use persistent buffers for CUDA graphs.
        with (set_forward_context(
                attn_metadata,
                self.vllm_config,
                num_tokens=num_input_tokens,
                num_tokens_across_dp=num_tokens_across_dp,
                cudagraph_runtime_mode=cudagraph_runtime_mode,
                batch_descriptor=batch_descriptor,
        ), record_function_or_nullcontext("Forward"),
              self.maybe_get_kv_connector_output(scheduler_output) as
              kv_connector_output):
            model_output = self.model(
                input_ids=input_ids,
                positions=positions,
                intermediate_tensors=intermediate_tensors,
                inputs_embeds=inputs_embeds,
                **model_kwargs,
            )

        with record_function_or_nullcontext("Postprocess"):
            if self.use_aux_hidden_state_outputs:
                hidden_states, aux_hidden_states = model_output
            else:
                hidden_states = model_output
                aux_hidden_states = None

            # Broadcast PP output for external_launcher (torchrun)
            # to make sure we are synced across pp ranks
            # TODO: Support overlapping mirco-batches
            # https://github.com/vllm-project/vllm/issues/18019
            broadcast_pp_output = \
                self.parallel_config.distributed_executor_backend \
                == "external_launcher" and len(get_pp_group().ranks) > 0
            if not get_pp_group().is_last_rank:
                # For mid-pipeline stages, return the hidden states.
                assert isinstance(hidden_states, IntermediateTensors)
                if not broadcast_pp_output:
                    hidden_states.kv_connector_output = kv_connector_output
                    return hidden_states
                get_pp_group().send_tensor_dict(
                    hidden_states.tensors, all_gather_group=get_tp_group())
                logits = None
            else:
                if self.is_pooling_model:
                    return self._pool(hidden_states, num_scheduled_tokens,
                                      num_scheduled_tokens_np,
                                      kv_connector_output)

                sample_hidden_states = hidden_states[logits_indices]
                logits = self.model.compute_logits(sample_hidden_states, None)
            if broadcast_pp_output:
                model_output_broadcast_data = {
                    "logits": logits.contiguous(),
                } if logits is not None else {}
                model_output_broadcast_data = get_pp_group(
                ).broadcast_tensor_dict(model_output_broadcast_data,
                                        src=len(get_pp_group().ranks) - 1)
                assert model_output_broadcast_data is not None
                logits = model_output_broadcast_data["logits"]

            # Apply structured output bitmasks if present
            if scheduler_output.grammar_bitmask is not None:
                self.apply_grammar_bitmask(scheduler_output, logits)

        with record_function_or_nullcontext("Sample"):
            sampler_output = self._sample(logits, input_batch)

<<<<<<< HEAD
        with record_function_or_nullcontext("Postprocess"):
            assert isinstance(hidden_states, torch.Tensor)
=======
        with record_function_or_nullcontext("Bookkeep"):
>>>>>>> 973c9d01
            (
                num_nans_in_logits,
                logprobs_lists,
                valid_sampled_token_ids,
                prompt_logprobs_dict,
                req_ids_output_copy,
                req_id_to_index_output_copy,
                invalid_req_indices,
            ) = self._bookkeeping_sync(scheduler_output, sampler_output,
                                       logits, hidden_states,
                                       num_scheduled_tokens)

        if self.speculative_config:
            assert spec_decode_common_attn_metadata is not None
            with record_function_or_nullcontext("Draft"):
                self._draft_token_ids = self.propose_draft_token_ids(
                    scheduler_output,
                    valid_sampled_token_ids,
                    input_batch.sampling_metadata,
                    hidden_states,
                    sample_hidden_states,
                    aux_hidden_states,
                    spec_decode_metadata,
                    spec_decode_common_attn_metadata,
                )

        with record_function_or_nullcontext("EPLB"):
            self.eplb_step()

        output = ModelRunnerOutput(
            req_ids=req_ids_output_copy,
            req_id_to_index=req_id_to_index_output_copy,
            sampled_token_ids=valid_sampled_token_ids,
            logprobs=logprobs_lists,
            prompt_logprobs_dict=prompt_logprobs_dict,
            pooler_output=[],
            kv_connector_output=kv_connector_output,
            num_nans_in_logits=num_nans_in_logits,
        )

        if not self.use_async_scheduling:
            return output

        return AsyncGPUModelRunnerOutput(
            model_runner_output=output,
            sampled_token_ids=sampler_output.sampled_token_ids,
            invalid_req_indices=invalid_req_indices,
            async_output_copy_stream=self.async_output_copy_stream,
        )

    def take_draft_token_ids(self) -> Optional[DraftTokenIds]:
        if self._draft_token_ids is None:
            return None
        req_ids = self.input_batch.req_ids
        if isinstance(self._draft_token_ids, torch.Tensor):
            draft_token_ids = self._draft_token_ids.tolist()
        else:
            draft_token_ids = self._draft_token_ids
        self._draft_token_ids = None
        return DraftTokenIds(req_ids, draft_token_ids)

    def propose_draft_token_ids(
        self,
        scheduler_output: "SchedulerOutput",
        sampled_token_ids: list[list[int]],
        sampling_metadata: SamplingMetadata,
        hidden_states: torch.Tensor,
        sample_hidden_states: torch.Tensor,
        aux_hidden_states: Optional[torch.Tensor],
        spec_decode_metadata: Optional[SpecDecodeMetadata],
        common_attn_metadata: CommonAttentionMetadata,
    ) -> Union[list[list[int]], torch.Tensor]:
        num_scheduled_tokens = scheduler_output.total_num_scheduled_tokens
        if self.speculative_config.method == "ngram":
            assert isinstance(self.drafter, NgramProposer)
            draft_token_ids = self.propose_ngram_draft_token_ids(
                sampled_token_ids)
        elif self.speculative_config.method == "medusa":
            assert isinstance(self.drafter, MedusaProposer)
            if sample_hidden_states.shape[0] == len(sampled_token_ids):
                # The input to the target model does not include draft tokens.
                hidden_states = sample_hidden_states
            else:
                indices = []
                offset = 0
                for num_draft, tokens in zip(
                        spec_decode_metadata.num_draft_tokens,
                        sampled_token_ids):
                    indices.append(offset + len(tokens) - 1)
                    offset += num_draft + 1
                indices = torch.tensor(indices, device=self.device)
                hidden_states = sample_hidden_states[indices]

            draft_token_ids = self.drafter.propose(
                target_hidden_states=hidden_states,
                sampling_metadata=sampling_metadata,
            )
        elif self.speculative_config.use_eagle():
            assert isinstance(self.drafter, EagleProposer)
            # TODO(woosuk): Refactor the loop.
            req_ids = self.input_batch.req_ids
            next_token_ids: list[int] = []
            for i, token_ids in enumerate(sampled_token_ids):
                if token_ids:
                    # Common case.
                    next_token_id = token_ids[-1]
                else:
                    # Partial prefill (rare case).
                    # Get the next token id from the request state.
                    req_id = req_ids[i]
                    req_state = self.requests[req_id]
                    seq_len = (req_state.num_computed_tokens +
                               scheduler_output.num_scheduled_tokens[req_id])
                    next_token_id = req_state.get_token_id(seq_len)
                next_token_ids.append(next_token_id)
            next_token_ids = torch.tensor(next_token_ids,
                                          dtype=torch.int32,
                                          device=self.device)

            if spec_decode_metadata is None:
                # input_ids can be None for multimodal models.
                target_token_ids = self.input_ids.gpu[:num_scheduled_tokens]
                # TODO(woosuk): Support M-RoPE.
                target_positions = self.positions.gpu[:num_scheduled_tokens]
                if self.use_aux_hidden_state_outputs:
                    target_hidden_states = torch.cat(
                        [h[:num_scheduled_tokens] for h in aux_hidden_states],
                        dim=-1)
                else:
                    target_hidden_states = hidden_states[:num_scheduled_tokens]
            else:
                # TODO(woosuk): Refactor this.
                num_draft_tokens = spec_decode_metadata.num_draft_tokens
                num_rejected_tokens = [
                    n + 1 - len(sampled_token_ids[i]) if n > 0 else 0
                    for i, n in enumerate(num_draft_tokens)
                ]
                num_rejected_tokens_cpu = torch.tensor(num_rejected_tokens,
                                                       dtype=torch.int32)
                common_attn_metadata, token_indices =\
                    self.drafter.prepare_inputs(
                    common_attn_metadata, num_rejected_tokens_cpu)

                target_token_ids = self.input_ids.gpu[token_indices]
                # TODO(woosuk): Support M-RoPE.
                target_positions = self.positions.gpu[token_indices]
                if self.use_aux_hidden_state_outputs:
                    target_hidden_states = torch.cat(
                        [h[token_indices] for h in aux_hidden_states], dim=-1)
                else:
                    target_hidden_states = hidden_states[token_indices]
            mm_embeds = None
            if self.supports_mm_inputs:
                mm_embeds = self._gather_mm_embeddings(scheduler_output,
                                                       shift_computed_tokens=1)

            draft_token_ids = self.drafter.propose(
                target_token_ids=target_token_ids,
                target_positions=target_positions,
                target_hidden_states=target_hidden_states,
                next_token_ids=next_token_ids,
                sampling_metadata=sampling_metadata,
                common_attn_metadata=common_attn_metadata,
                mm_embeds=mm_embeds,
            )
        return draft_token_ids

    def propose_ngram_draft_token_ids(
        self,
        sampled_token_ids: list[list[int]],
    ) -> list[list[int]]:
        # TODO(woosuk): Optimize.
        req_ids = self.input_batch.req_ids
        draft_token_ids: list[list[int]] = []
        for i, sampled_ids in enumerate(sampled_token_ids):
            num_sampled_ids = len(sampled_ids)
            if not num_sampled_ids:
                # Skip speculative decoding.
                draft_token_ids.append([])
                continue

            # Skip requests that require sampling parameters that are not
            # supported with speculative decoding.
            req_id = req_ids[i]
            if req_id in self.input_batch.spec_decode_unsupported_reqs:
                draft_token_ids.append([])
                continue

            num_tokens = self.input_batch.num_tokens_no_spec[i]
            if num_tokens >= self.max_model_len:
                # Skip requests that have already reached the max model length.
                draft_token_ids.append([])
                continue

            drafter_output = self.drafter.propose(
                self.input_batch.token_ids_cpu[i, :num_tokens])
            if drafter_output is None or len(drafter_output) == 0:
                draft_token_ids.append([])
            else:
                draft_token_ids.append(drafter_output.tolist())
        return draft_token_ids

    def update_config(self, overrides: dict[str, Any]) -> None:
        allowed_config_names = {"load_config", "model_config"}
        for config_name, config_overrides in overrides.items():
            assert config_name in allowed_config_names, \
                f"Config `{config_name}` not supported. " \
                f"Allowed configs: {allowed_config_names}"
            config = getattr(self, config_name)
            new_config = update_config(config, config_overrides)
            setattr(self, config_name, new_config)

    def load_model(self, eep_scale_up: bool = False) -> None:
        """
        Args:
            eep_scale_up: the model loading is for elastic EP scale up.
        """
        logger.info("Starting to load model %s...", self.model_config.model)
        if eep_scale_up:
            from vllm.distributed.parallel_state import get_ep_group
            num_local_physical_experts = torch.empty(1,
                                                     dtype=torch.int32,
                                                     device="cpu")
            torch.distributed.broadcast(num_local_physical_experts,
                                        group=get_ep_group().cpu_group,
                                        group_src=0)
            num_local_physical_experts = int(num_local_physical_experts.item())
            new_ep_size = get_ep_group().world_size
            global_expert_load, old_global_expert_indices = (
                EplbState.recv_state())
            num_logical_experts = global_expert_load.shape[1]
            self.parallel_config.eplb_config.num_redundant_experts = (
                num_local_physical_experts * new_ep_size - num_logical_experts)
            assert old_global_expert_indices.shape[
                1] % num_local_physical_experts == 0
            old_ep_size = old_global_expert_indices.shape[
                1] // num_local_physical_experts
            rank_mapping = {
                old_ep_rank: old_ep_rank
                for old_ep_rank in range(old_ep_size)
            }
        else:
            global_expert_load = None
            old_global_expert_indices = None
            rank_mapping = None

        with DeviceMemoryProfiler() as m:
            time_before_load = time.perf_counter()
            model_loader = get_model_loader(self.load_config)
            logger.info("Loading model from scratch...")
            self.model = model_loader.load_model(
                vllm_config=self.vllm_config, model_config=self.model_config)
            if self.lora_config:
                self.model = self.load_lora_model(self.model,
                                                  self.model_config,
                                                  self.scheduler_config,
                                                  self.lora_config,
                                                  self.device)
            if hasattr(self, "drafter"):
                logger.info("Loading drafter model...")
                self.drafter.load_model(self.model)
            if self.use_aux_hidden_state_outputs:
                if supports_eagle3(self.model):
                    self.model.set_aux_hidden_state_layers(
                        self.model.get_eagle3_aux_hidden_state_layers())
                else:
                    raise RuntimeError(
                        "Model does not support EAGLE3 interface but "
                        "aux_hidden_state_outputs was requested")
            time_after_load = time.perf_counter()
        self.model_memory_usage = m.consumed_memory
        logger.info("Model loading took %.4f GiB and %.6f seconds",
                    self.model_memory_usage / GiB_bytes,
                    time_after_load - time_before_load)
        prepare_communication_buffer_for_model(self.model)

        if is_mixture_of_experts(
                self.model) and self.parallel_config.enable_eplb:
            logger.info("EPLB is enabled for model %s.",
                        self.model_config.model)
            self.eplb_state = EplbState.build(
                self.model,
                self.device,
                self.parallel_config,
                global_expert_load,
                old_global_expert_indices,
                rank_mapping,
            )

        if (
            self.vllm_config.compilation_config.level == \
                CompilationLevel.DYNAMO_AS_IS and supports_dynamo()
        ):
            backend = self.vllm_config.compilation_config.init_backend(
                self.vllm_config)
            compilation_counter.dynamo_as_is_count += 1
            self.model.compile(
                fullgraph=envs.VLLM_TEST_DYNAMO_FULLGRAPH_CAPTURE,
                backend=backend)
            return
        # for other compilation levels, cudagraph behavior is controlled by
        # CudagraphWraper and CudagraphDispatcher of vllm.

        # wrap the model with full cudagraph wrapper if needed.
        if self.compilation_config.cudagraph_mode.has_full_cudagraphs():
            self.model = CUDAGraphWrapper(self.model,
                                          self.vllm_config,
                                          runtime_mode=CUDAGraphMode.FULL)

    def reload_weights(self) -> None:
        assert getattr(self, "model", None) is not None, \
            "Cannot reload weights before model is loaded."
        model_loader = get_model_loader(self.load_config)
        logger.info("Reloading weights inplace...")
        model = self.get_model()
        model_loader.load_weights(model, model_config=self.model_config)

    def save_tensorized_model(
        self,
        tensorizer_config: "TensorizerConfig",
    ) -> None:
        model = self.get_model()
        TensorizerLoader.save_model(
            model,
            tensorizer_config=tensorizer_config,
            model_config=self.model_config,
        )

    def _get_prompt_logprobs_dict(
        self,
        hidden_states: torch.Tensor,
        num_scheduled_tokens: dict[str, int],
    ) -> dict[str, Optional[LogprobsTensors]]:
        num_prompt_logprobs_dict = self.input_batch.num_prompt_logprobs
        if not num_prompt_logprobs_dict:
            return {}

        in_progress_dict = self.input_batch.in_progress_prompt_logprobs_cpu
        prompt_logprobs_dict: dict[str, Optional[LogprobsTensors]] = {}

        # Since prompt logprobs are a rare feature, prioritize simple,
        # maintainable loop over optimal performance.
        completed_prefill_reqs = []
        for req_id, num_prompt_logprobs in num_prompt_logprobs_dict.items():
            num_tokens = num_scheduled_tokens[req_id]

            # Get metadata for this request.
            request = self.requests[req_id]
            num_prompt_tokens = len(request.prompt_token_ids)
            prompt_token_ids = torch.tensor(request.prompt_token_ids).to(
                self.device, non_blocking=True)

            # Set up target LogprobsTensors object.
            logprobs_tensors = in_progress_dict.get(req_id)
            if not logprobs_tensors:
                # Create empty logprobs CPU tensors for the entire prompt.
                # If chunked, we'll copy in slice by slice.
                logprobs_tensors = LogprobsTensors.empty_cpu(
                    num_prompt_tokens - 1, num_prompt_logprobs + 1)
                in_progress_dict[req_id] = logprobs_tensors

            # Determine number of logits to retrieve.
            start_idx = request.num_computed_tokens
            start_tok = start_idx + 1
            num_remaining_tokens = num_prompt_tokens - start_tok
            if num_tokens <= num_remaining_tokens:
                # This is a chunk, more tokens remain.
                # In the == case, there are no more prompt logprobs to produce
                # but we want to defer returning them to the next step where we
                # have new generated tokens to return.
                num_logits = num_tokens
            else:
                # This is the last chunk of prompt tokens to return.
                num_logits = num_remaining_tokens
                completed_prefill_reqs.append(req_id)
                prompt_logprobs_dict[req_id] = logprobs_tensors

            if num_logits <= 0:
                # This can happen for the final chunk if we prefilled exactly
                # (num_prompt_tokens - 1) tokens for this request in the prior
                # step. There are no more prompt logprobs to produce.
                continue

            # Get the logits corresponding to this req's prompt tokens.
            # If this is a partial request (i.e. chunked prefill),
            # then there is prompt logprob generated for each index.
            req_idx = self.input_batch.req_id_to_index[req_id]
            offset = self.query_start_loc.np[req_idx].item()
            prompt_hidden_states = hidden_states[offset:offset + num_logits]
            logits = self.model.compute_logits(prompt_hidden_states, None)

            # Get the "target" tokens for each index. For prompt at index i,
            # the token at prompt index i+1 is the "sampled" token we want
            # to gather the logprob for.
            tgt_token_ids = prompt_token_ids[start_tok:start_tok + num_logits]

            # Compute prompt logprobs.
            logprobs = self.sampler.compute_logprobs(logits)
            token_ids, logprobs, ranks = self.sampler.gather_logprobs(
                logprobs, num_prompt_logprobs, tgt_token_ids)

            # Transfer GPU->CPU async.
            chunk_slice = slice(start_idx, start_idx + num_logits)
            logprobs_tensors.logprob_token_ids[chunk_slice].copy_(
                token_ids, non_blocking=True)
            logprobs_tensors.logprobs[chunk_slice].copy_(logprobs,
                                                         non_blocking=True)
            logprobs_tensors.selected_token_ranks[chunk_slice].copy_(
                ranks, non_blocking=True)

        # Remove requests that have completed prefill from the batch
        # num_prompt_logprobs_dict.
        for req_id in completed_prefill_reqs:
            del num_prompt_logprobs_dict[req_id]
            del in_progress_dict[req_id]

        # Must synchronize the non-blocking GPU->CPU transfers.
        if prompt_logprobs_dict:
            self._sync_device()

        return prompt_logprobs_dict

    def _get_nans_in_logits(
        self,
        logits: Optional[torch.Tensor],
    ) -> dict[str, int]:
        try:
            if logits is None:
                return {req_id: 0 for req_id in self.input_batch.req_ids}

            num_nans_in_logits = {}
            num_nans_for_index = logits.isnan().sum(dim=-1).cpu().numpy()
            for req_id in self.input_batch.req_ids:
                req_index = self.input_batch.req_id_to_index[req_id]
                num_nans_in_logits[req_id] = (
                    int(num_nans_for_index[req_index])
                    if num_nans_for_index is not None
                    and req_index < logits.shape[0] else 0)
            return num_nans_in_logits
        except IndexError:
            return {}

    @contextmanager
    def maybe_randomize_inputs(self, input_ids: torch.Tensor):
        """
        Randomize input_ids if VLLM_RANDOMIZE_DP_DUMMY_INPUTS is set.
        This is to help balance expert-selection
         - during profile_run
         - during DP rank dummy run
        """
        dp_size = self.vllm_config.parallel_config.data_parallel_size
        randomize_inputs = envs.VLLM_RANDOMIZE_DP_DUMMY_INPUTS and dp_size > 1
        if not randomize_inputs:
            yield
        else:
            import functools

            @functools.cache
            def rand_input_ids() -> torch.Tensor:
                return torch.randint_like(
                    self.input_ids.gpu,
                    low=0,
                    high=self.model_config.get_vocab_size(),
                    dtype=input_ids.dtype)

            logger.debug_once("Randomizing dummy data for DP Rank")
            input_ids.copy_(rand_input_ids()[:input_ids.size(0)],
                            non_blocking=True)
            yield
            input_ids.fill_(0)

    def _get_mm_dummy_batch(
        self,
        modality: str,
        max_items_per_batch: int,
    ) -> BatchedTensorInputs:
        """Dummy data for profiling and precompiling multimodal models."""
        assert self.mm_budget is not None

        dummy_decoder_data = self.mm_registry.get_decoder_dummy_data(
            model_config=self.model_config,
            seq_len=self.max_num_tokens,
            mm_counts={modality: 1},
            cache=self.mm_budget.cache,
        )
        dummy_mm_data = dummy_decoder_data.multi_modal_data

        # Result in the maximum GPU consumption of the model
        dummy_mm_item = dummy_mm_data[modality][0]
        dummy_mm_items = [dummy_mm_item] * max_items_per_batch

        return next(mm_kwargs_group
                    for _, _, mm_kwargs_group in group_mm_kwargs_by_modality(
                        dummy_mm_items,
                        device=self.device,
                        pin_memory=self.pin_memory,
                    ))

    @torch.inference_mode()
    def _dummy_run(
        self,
        num_tokens: int,
        cudagraph_runtime_mode: CUDAGraphMode = CUDAGraphMode.NONE,
        force_attention: bool = False,
        uniform_decode: bool = False,
        skip_eplb: bool = False,
        is_profile: bool = False,
        create_mixed_batch: bool = False,
        remove_lora: bool = True,
    ) -> tuple[torch.Tensor, torch.Tensor]:
        """
        Run a dummy forward pass to warm up/profile run or capture the
        CUDA graph for the model.

        Args:
            num_tokens: Number of tokens to run the dummy forward pass.
            cudagraph_runtime_mode: used to control the behavior.
                - CUDAGraphMode.NONE: No cudagraph, for warm up and profile run
                - CUDAGraphMode.PIECEWISE: Piecewise cudagraph.
                - CUDAGraphMode.FULL: Full cudagraph, attention metadata is
                    needed.
            force_attention: If True, always create attention metadata. Used to
                warm up attention backend when mode is NONE.
            uniform_decode: If True, the batch is a uniform decode batch.
            skip_eplb: If True, skip EPLB state update.
            is_profile: If True, this is a profile run.
            create_mixed_batch: If True, create a mixed batch with both decode
                (1 token) and prefill (multiple tokens) requests.
            remove_lora: If False, dummy LoRAs are not destroyed after the run
        """
        assert cudagraph_runtime_mode in {
            CUDAGraphMode.NONE, CUDAGraphMode.PIECEWISE, CUDAGraphMode.FULL
        }

        # Padding for DP
        num_pad, num_tokens_across_dp = self.get_dp_padding(num_tokens)
        num_tokens += num_pad

        # If cudagraph_mode.decode_mode() == FULL and
        # cudagraph_mode.separate_routine(). This means that we are using
        # different graphs and/or modes for mixed prefill-decode batches vs.
        # uniform decode batches. A uniform decode batch means that all
        # requests have identical query length, except a potential virtual
        # request (shorter) in the batch account for padding.
        # Uniform decode batch could either be common pure decode, where
        # max_query_len == 1, or speculative decode, where
        # max_query_len == 1 + num_spec_decode_tokens.

        # When setting max_query_len = 1, we switch to and capture the optimized
        # routine of FA2 for pure decode, i.e., Flashdecode + an optimization
        # for GQA/MQA.
        max_query_len = self.uniform_decode_query_len if uniform_decode else \
                                                                num_tokens

        # Set num_scheduled_tokens based on num_tokens and max_num_seqs
        # for dummy run with LoRA so that the num_reqs collectively
        # has num_tokens in total.
        assert num_tokens <= self.scheduler_config.max_num_batched_tokens
        max_num_reqs = self.scheduler_config.max_num_seqs
        if create_mixed_batch:
            assert not uniform_decode
            # Create mixed batch:
            # first half decode tokens, second half one prefill
            num_decode_tokens = num_tokens // 2
            num_prefill_tokens = num_tokens - num_decode_tokens
            num_reqs = num_decode_tokens + 1

            # Create decode requests (1 token each) followed by prefill request
            num_scheduled_tokens_list = [1] * num_decode_tokens + [
                num_prefill_tokens
            ]
            # Note: Overriding max_query_len to be the prefill tokens
            max_query_len = num_prefill_tokens
        elif uniform_decode:
            num_reqs = num_tokens // max_query_len
            assert num_reqs <= max_num_reqs, \
                "Do not capture num_reqs > max_num_reqs for uniform batch"
            num_scheduled_tokens_list = [max_query_len] * num_reqs
            if num_tokens % max_query_len != 0:
                num_scheduled_tokens_list[-1] += num_tokens % max_query_len
        else:
            num_reqs = min(num_tokens, max_num_reqs)
            min_tokens_per_req = num_tokens // num_reqs
            num_scheduled_tokens_list = [min_tokens_per_req] * num_reqs
            num_scheduled_tokens_list[-1] += num_tokens % num_reqs

        assert sum(num_scheduled_tokens_list) == num_tokens
        assert len(num_scheduled_tokens_list) == num_reqs
        num_scheduled_tokens = np.array(num_scheduled_tokens_list,
                                        dtype=np.int32)

        attn_metadata: Optional[dict[str, Any]] = None

        # If force_attention is True, we always capture attention. Otherwise,
        # it only happens for cudagraph_runtime_mode=FULL.
        if force_attention or cudagraph_runtime_mode == CUDAGraphMode.FULL:
            attn_metadata = {}

            if create_mixed_batch:
                # In the mixed batch mode (used for FI warmup), we use
                # shorter sequence lengths to run faster.
                # TODO(luka) better system for describing dummy batches
                seq_lens = [1] * num_decode_tokens + [num_prefill_tokens + 1]
            else:
                # Make sure max_model_len is used at the graph capture time.
                seq_lens = self.max_model_len
            self.seq_lens.np[:num_reqs] = seq_lens
            self.seq_lens.np[num_reqs:] = 0
            self.seq_lens.copy_to_gpu()

            for kv_cache_group_id, kv_cache_group_spec in enumerate(
                    self.kv_cache_config.kv_cache_groups):
                common_attn_metadata = CommonAttentionMetadata(
                    query_start_loc=self.query_start_loc.gpu[:num_reqs + 1],
                    query_start_loc_cpu=self.query_start_loc.cpu[:num_reqs +
                                                                 1],
                    seq_lens=self.seq_lens.gpu[:num_reqs],
                    seq_lens_cpu=self.seq_lens.cpu[:num_reqs],
                    num_computed_tokens_cpu=self.input_batch.
                    num_computed_tokens_cpu_tensor[:num_reqs],
                    num_reqs=num_reqs,
                    num_actual_tokens=num_tokens,
                    max_query_len=max_query_len,
                    max_seq_len=self.max_model_len,
                    block_table_tensor=self.input_batch.block_table[
                        kv_cache_group_id].get_device_tensor()[:num_reqs],
                    slot_mapping=self.input_batch.
                    block_table[kv_cache_group_id].slot_mapping[:num_tokens],
                    causal=True)

                for attn_group in self.attn_groups[kv_cache_group_id]:
                    attn_metadata_i = attn_group.metadata_builder\
                        .build_for_cudagraph_capture(common_attn_metadata)
                    for layer_name in kv_cache_group_spec.layer_names:
                        attn_metadata[layer_name] = attn_metadata_i

        with self.maybe_dummy_run_with_lora(self.lora_config,
                                            num_scheduled_tokens, remove_lora):
            model_kwargs = self._init_model_kwargs(num_tokens)
            if (self.supports_mm_inputs
                    and not self.model_config.is_encoder_decoder):
                input_ids = None
                inputs_embeds = self.inputs_embeds.gpu[:num_tokens]
                model_kwargs = {
                    **model_kwargs,
                    **self._dummy_mm_kwargs(num_reqs),
                }
            else:
                input_ids = self.input_ids.gpu[:num_tokens]
                inputs_embeds = None

            if self.uses_mrope:
                positions = self.mrope_positions.gpu[:, :num_tokens]
            else:
                positions = self.positions.gpu[:num_tokens]

            if get_pp_group().is_first_rank:
                intermediate_tensors = None
            else:
                if self.intermediate_tensors is None:
                    self.intermediate_tensors = (
                        self.model.make_empty_intermediate_tensors(
                            batch_size=self.max_num_tokens,
                            dtype=self.model_config.dtype,
                            device=self.device))

                intermediate_tensors = self.sync_and_slice_intermediate_tensors(
                    num_tokens, None, False)
            if cudagraph_runtime_mode == CUDAGraphMode.NONE:
                batch_descriptor = None
            else:
                # filter out the valid batch descriptor
                _cg_mode, batch_descriptor = \
                    self.cudagraph_dispatcher.dispatch(
                        BatchDescriptor(num_tokens=num_tokens,
                                        uniform_decode=uniform_decode))
                # sanity check
                assert cudagraph_runtime_mode == _cg_mode, (
                    f"Cudagraph runtime mode mismatch at dummy_run. "
                    f"Expected {_cg_mode}, but got {cudagraph_runtime_mode}.")

            with self.maybe_randomize_inputs(input_ids), set_forward_context(
                    attn_metadata,
                    self.vllm_config,
                    num_tokens=num_tokens,
                    num_tokens_across_dp=num_tokens_across_dp,
                    cudagraph_runtime_mode=cudagraph_runtime_mode,
                    batch_descriptor=batch_descriptor):
                outputs = self.model(
                    input_ids=input_ids,
                    positions=positions,
                    intermediate_tensors=intermediate_tensors,
                    inputs_embeds=inputs_embeds,
                    **model_kwargs,
                )

            if self.use_aux_hidden_state_outputs:
                hidden_states, _ = outputs
            else:
                hidden_states = outputs

            if self.speculative_config and self.speculative_config.use_eagle():
                assert isinstance(self.drafter, EagleProposer)
                self.drafter.dummy_run(num_tokens)

        # This is necessary to avoid blocking DP.
        # For dummy runs, we typically skip EPLB since we don't have any real
        # requests to process.
        # However, in DP settings, there may be cases when some DP ranks do
        # not have any requests to process, so they're executing dummy batches.
        # In such cases, we still have to trigger EPLB to make sure
        # ranks execute the rearrangement in synchronization.
        if not skip_eplb:
            self.eplb_step(is_dummy=True, is_profile=is_profile)

        logit_indices = np.cumsum(num_scheduled_tokens) - 1
        return hidden_states, hidden_states[logit_indices]

    @torch.inference_mode()
    def _dummy_sampler_run(
        self,
        hidden_states: torch.Tensor,
    ) -> torch.Tensor:
        # The dummy hidden states may contain special values,
        # like `inf` or `nan`.
        # To avoid breaking the sampler, we use a random tensor here instead.
        hidden_states = torch.rand_like(hidden_states)

        logits = self.model.compute_logits(hidden_states, None)
        num_reqs = logits.size(0)

        dummy_tensors = lambda v: torch.full(
            (num_reqs, ), v, device=self.device)

        dummy_metadata = SamplingMetadata(
            temperature=dummy_tensors(0.5),
            all_greedy=False,
            all_random=False,
            top_p=dummy_tensors(0.9),
            top_k=dummy_tensors(logits.size(1) - 1),
            generators={},
            max_num_logprobs=None,
            no_penalties=True,
            prompt_token_ids=None,
            frequency_penalties=dummy_tensors(0.1),
            presence_penalties=dummy_tensors(0.1),
            repetition_penalties=dummy_tensors(0.1),
            output_token_ids=[[] for _ in range(num_reqs)],
            allowed_token_ids_mask=None,
            bad_words_token_ids={},
            logitsprocs=LogitsProcessors(),
        )
        try:
            sampler_output = self.sampler(logits=logits,
                                          sampling_metadata=dummy_metadata)
        except RuntimeError as e:
            if 'out of memory' in str(e):
                raise RuntimeError(
                    "CUDA out of memory occurred when warming up sampler with "
                    f"{num_reqs} dummy requests. Please try lowering "
                    "`max_num_seqs` or `gpu_memory_utilization` when "
                    "initializing the engine.") from e
            else:
                raise e
        if self.speculative_config:
            draft_token_ids = [[0] for _ in range(num_reqs)]
            dummy_spec_decode_metadata = SpecDecodeMetadata.make_dummy(
                draft_token_ids, self.device)

            num_tokens = sum(len(ids) for ids in draft_token_ids)
            # draft_probs = torch.randn(
            #     num_tokens, logits.shape[-1], device=self.device,
            #     dtype=logits.dtype)
            draft_probs = None
            target_logits = torch.randn(num_tokens,
                                        logits.shape[-1],
                                        device=self.device,
                                        dtype=logits.dtype)
            # NOTE(woosuk): Here, we should use int32 because the sampler uses
            # int32 for bonus_token_ids. If the dtype mismatches, re-compilation
            # will occur at runtime.
            bonus_token_ids = torch.zeros(num_reqs,
                                          device=self.device,
                                          dtype=torch.int32)
            self.rejection_sampler(
                dummy_spec_decode_metadata,
                draft_probs,
                target_logits,
                bonus_token_ids,
                dummy_metadata,
            )
        return sampler_output

    def _dummy_pooler_run_task(
        self,
        hidden_states: torch.Tensor,
        task: PoolingTask,
    ) -> PoolerOutput:
        num_tokens = hidden_states.shape[0]
        max_num_reqs = self.scheduler_config.max_num_seqs
        num_reqs = min(num_tokens, max_num_reqs)
        min_tokens_per_req = num_tokens // num_reqs
        num_scheduled_tokens_list = [min_tokens_per_req] * num_reqs
        num_scheduled_tokens_list[-1] += num_tokens % num_reqs
        assert sum(num_scheduled_tokens_list) == num_tokens
        assert len(num_scheduled_tokens_list) == num_reqs

        req_num_tokens = num_tokens // num_reqs

        dummy_prompt_lens = torch.tensor(
            num_scheduled_tokens_list,
            device="cpu",
        )
        dummy_token_ids = torch.zeros((num_reqs, req_num_tokens),
                                      dtype=torch.int32,
                                      device=self.device)

        model = cast(VllmModelForPooling, self.get_model())
        dummy_pooling_params = PoolingParams(task=task)
        to_update = model.pooler.get_pooling_updates(task)
        to_update.apply(dummy_pooling_params)

        dummy_metadata = PoolingMetadata(
            prompt_lens=dummy_prompt_lens,
            prompt_token_ids=dummy_token_ids,
            pooling_params=[dummy_pooling_params] * num_reqs,
        )

        dummy_metadata.build_pooling_cursor(num_scheduled_tokens_list,
                                            device=hidden_states.device)

        try:
            return model.pooler(hidden_states=hidden_states,
                                pooling_metadata=dummy_metadata)
        except RuntimeError as e:
            if 'out of memory' in str(e):
                raise RuntimeError(
                    "CUDA out of memory occurred when warming up pooler "
                    f"({task=}) with {num_reqs} dummy requests. Please try "
                    "lowering `max_num_seqs` or `gpu_memory_utilization` when "
                    "initializing the engine.") from e
            else:
                raise e

    @torch.inference_mode()
    def _dummy_pooler_run(
        self,
        hidden_states: torch.Tensor,
    ) -> PoolerOutput:
        # Find the task that has the largest output for subsequent steps
        output_size = dict[PoolingTask, float]()
        for task in self.get_supported_pooling_tasks():
            # Run a full batch with each task to ensure none of them OOMs
            output = self._dummy_pooler_run_task(hidden_states, task)
            output_size[task] = output.get_data_nbytes()
            del output  # Allow GC

        max_task = max(output_size.items(), key=lambda x: x[1])[0]
        return self._dummy_pooler_run_task(hidden_states, max_task)

    def profile_run(self) -> None:
        # Profile with multimodal encoder & encoder cache.
        if self.supports_mm_inputs:
            if self.model_config.multimodal_config.skip_mm_profiling:
                logger.info(
                    "Skipping memory profiling for multimodal encoder and "
                    "encoder cache.")
            else:
                mm_budget = self.mm_budget
                assert mm_budget is not None

                if (encoder_budget := mm_budget.get_encoder_budget()) > 0:
                    # NOTE: Currently model is profiled with a single non-text
                    # modality with the max possible input tokens even when
                    # it supports multiple.
                    dummy_modality = mm_budget.get_modality_with_max_tokens()
                    max_mm_items_per_batch = mm_budget \
                        .max_items_per_batch_by_modality[dummy_modality]

                    logger.info(
                        "Encoder cache will be initialized with a budget of "
                        "%s tokens, and profiled with %s %s items of the "
                        "maximum feature size.",
                        encoder_budget,
                        max_mm_items_per_batch,
                        dummy_modality,
                    )

                    # Create dummy batch of multimodal inputs.
                    batched_dummy_mm_inputs = self._get_mm_dummy_batch(
                        dummy_modality,
                        max_mm_items_per_batch,
                    )

                    # Run multimodal encoder.
                    dummy_encoder_outputs = \
                        self.model.get_multimodal_embeddings(
                        **batched_dummy_mm_inputs)

                    sanity_check_mm_encoder_outputs(
                        dummy_encoder_outputs,
                        expected_num_items=max_mm_items_per_batch,
                    )

                    # Cache the dummy encoder outputs.
                    self.encoder_cache["tmp"] = dict(
                        enumerate(dummy_encoder_outputs))

        # Add `is_profile` here to pre-allocate communication buffers
        hidden_states, last_hidden_states \
            = self._dummy_run(self.max_num_tokens, is_profile=True)
        if get_pp_group().is_last_rank:
            if self.is_pooling_model:
                output = self._dummy_pooler_run(hidden_states)
            else:
                output = self._dummy_sampler_run(last_hidden_states)
        else:
            output = None
        self._sync_device()
        del hidden_states, output
        self.encoder_cache.clear()
        gc.collect()

    def capture_model(self) -> int:
        if self.compilation_config.cudagraph_mode == CUDAGraphMode.NONE:
            logger.warning(
                "Skipping CUDA graph capture. To turn on CUDA graph capture, "
                "ensure `cudagraph_mode` was not manually set to `NONE`")
            return 0
        else:
            self.initialize_cudagraph_capture()

        compilation_counter.num_gpu_runner_capture_triggers += 1

        start_time = time.perf_counter()
        start_free_gpu_memory = torch.cuda.mem_get_info()[0]

        @contextmanager
        def freeze_gc():
            # Optimize garbage collection during CUDA graph capture.
            # Clean up, then freeze all remaining objects from being included
            # in future collections.
            gc.collect()
            should_freeze = not envs.VLLM_ENABLE_CUDAGRAPH_GC
            if should_freeze:
                gc.freeze()
            try:
                yield
            finally:
                if should_freeze:
                    gc.unfreeze()
                    gc.collect()

        # Trigger CUDA graph capture for specific shapes.
        # Capture the large shapes first so that the smaller shapes
        # can reuse the memory pool allocated for the large shapes.
        set_cudagraph_capturing_enabled(True)
        with freeze_gc(), graph_capture(device=self.device):
            cudagraph_mode = self.compilation_config.cudagraph_mode
            if cudagraph_mode.mixed_mode() != CUDAGraphMode.NONE:
                cudagraph_runtime_mode = cudagraph_mode.mixed_mode()

                compilation_cases = list(reversed(self.cudagraph_batch_sizes))
                self._capture_cudagraphs(
                    compilation_cases,
                    cudagraph_runtime_mode=cudagraph_runtime_mode,
                    uniform_decode=False)

            # Capture full cudagraph for uniform decode batches if we have
            # dont already have full mixed prefill-decode cudagraphs
            if cudagraph_mode.decode_mode() == CUDAGraphMode.FULL and \
                cudagraph_mode.separate_routine():
                max_num_tokens = self.scheduler_config.max_num_seqs * \
                        self.uniform_decode_query_len
                decode_cudagraph_batch_sizes = [
                    x for x in self.cudagraph_batch_sizes if
                    x <= max_num_tokens and x >= self.uniform_decode_query_len
                ]
                compilation_cases_decode = list(
                    reversed(decode_cudagraph_batch_sizes))
                self._capture_cudagraphs(
                    compilation_cases=compilation_cases_decode,
                    cudagraph_runtime_mode=CUDAGraphMode.FULL,
                    uniform_decode=True)

        # Disable cudagraph capturing globally, so any unexpected cudagraph
        # capturing will be detected and raise an error after here.
        # Note: We don't put it into graph_capture context manager because
        # we may do lazy capturing in future that still allows capturing
        # after here.
        set_cudagraph_capturing_enabled(False)

        end_time = time.perf_counter()
        end_free_gpu_memory = torch.cuda.mem_get_info()[0]
        elapsed_time = end_time - start_time
        cuda_graph_size = start_free_gpu_memory - end_free_gpu_memory
        # This usually takes 5~20 seconds.
        logger.info("Graph capturing finished in %.0f secs, took %.2f GiB",
                    elapsed_time, cuda_graph_size / (1 << 30))
        return cuda_graph_size

    def _capture_cudagraphs(self, compilation_cases: list[int],
                            cudagraph_runtime_mode: CUDAGraphMode,
                            uniform_decode: bool):
        assert cudagraph_runtime_mode != CUDAGraphMode.NONE and \
            cudagraph_runtime_mode in [CUDAGraphMode.FULL,
                                        CUDAGraphMode.PIECEWISE]

        # Only rank 0 should print progress bar during capture
        if is_global_first_rank():
            compilation_cases = tqdm(
                compilation_cases,
                disable=not self.load_config.use_tqdm_on_load,
                desc="Capturing CUDA graphs ({}, {})".format(
                    "decode" if uniform_decode else "mixed prefill-decode",
                    cudagraph_runtime_mode.name))
        # We skip EPLB here since we don't want to record dummy metrics
        for num_tokens in compilation_cases:
            for _ in range(self.compilation_config.cudagraph_num_of_warmups):
                # Use CUDAGraphRuntimeStyle.NONE (default) for warmup.
                # But be careful, warm up with `NONE`is orthogonal to
                # if we want to warm up attention or not. This is
                # different from the case where `FULL` implies capture
                # attention while `PIECEWISE` implies no attention.
                force_attention = (
                    cudagraph_runtime_mode == CUDAGraphMode.FULL)
                self._dummy_run(num_tokens,
                                cudagraph_runtime_mode=CUDAGraphMode.NONE,
                                force_attention=force_attention,
                                uniform_decode=uniform_decode,
                                skip_eplb=True,
                                remove_lora=False)
            self._dummy_run(num_tokens,
                            cudagraph_runtime_mode=cudagraph_runtime_mode,
                            uniform_decode=uniform_decode,
                            skip_eplb=True,
                            remove_lora=False)
        self.maybe_remove_all_loras(self.lora_config)

    def initialize_attn_backend(self, kv_cache_config: KVCacheConfig) -> None:
        """
        Initialize the attention backends and attention metadata builders.
        """
        assert len(self.attn_groups) == 0, \
            "Attention backends are already initialized"

        def get_attn_backends_for_layers(
                layer_names: list[str]
        ) -> dict[type[AttentionBackend], list[str]]:
            layers = get_layers_from_vllm_config(self.vllm_config,
                                                 AttentionLayerBase,
                                                 layer_names)
            attn_backends = {}
            attn_backend_layers = defaultdict(list)
            # Dedupe based on full class name; this is a bit safer than
            # using the class itself as the key because when we create dynamic
            # attention backend subclasses (e.g. ChunkedLocalAttention) unless
            # they are cached correctly, there will be different objects per
            # layer.
            for layer_name in layer_names:
                attn_backend = layers[layer_name].get_attn_backend()

                if layer_name in self.kv_sharing_fast_prefill_eligible_layers:
                    attn_backend = create_fast_prefill_custom_backend(
                        "FastPrefill",
                        attn_backend,
                    )

                key = attn_backend.full_cls_name()
                attn_backends[key] = attn_backend
                attn_backend_layers[key].append(layer_name)
            return {
                attn_backends[k]: v
                for k, v in attn_backend_layers.items()
            }

        def create_attn_groups(
            attn_backends_map: dict[AttentionBackend, list[str]],
            kv_cache_spec: KVCacheSpec,
        ) -> list[AttentionGroup]:
            attn_groups: list[AttentionGroup] = []
            for attn_backend, layer_names in attn_backends_map.items():
                attn_metadata_builder_i = attn_backend.get_builder_cls()(
                    kv_cache_spec,
                    layer_names,
                    self.vllm_config,
                    self.device,
                )
                attn_group = AttentionGroup(attn_backend,
                                            attn_metadata_builder_i,
                                            layer_names)
                attn_groups.append(attn_group)
            return attn_groups

        for kv_cache_group_spec in kv_cache_config.kv_cache_groups:
            kv_cache_spec = kv_cache_group_spec.kv_cache_spec
            attn_backends = get_attn_backends_for_layers(
                kv_cache_group_spec.layer_names)
            self.attn_groups.append(
                create_attn_groups(attn_backends, kv_cache_spec))

    def initialize_cudagraph_capture(self) -> None:
        min_cg_support = AttentionCGSupport.ALWAYS
        min_cg_builder_name = None

        for attn_group in self._attn_group_iterator():
            builder = attn_group.metadata_builder
            if builder.cudagraph_support.value < min_cg_support.value:
                min_cg_support = builder.cudagraph_support
                min_cg_builder_name = builder.__class__.__name__

        # Flexible resolve the cudagraph mode
        cudagraph_mode = self.compilation_config.cudagraph_mode
        # check cudagraph for mixed batch is supported
        if cudagraph_mode.mixed_mode() == CUDAGraphMode.FULL \
            and min_cg_support != AttentionCGSupport.ALWAYS:
            msg = (f"CUDAGraphMode.{cudagraph_mode.name} is not supported "
                   f"with {min_cg_builder_name} backend (support: "
                   f"{min_cg_support})")
            if min_cg_support == AttentionCGSupport.NEVER:
                # if not supported any full cudagraphs, just raise it.
                msg += "; please try cudagraph_mode=PIECEWISE, and "\
                    "make sure compilation level is piecewise"
                raise ValueError(msg)

            # attempt to resolve the full cudagraph related mode
            if self.compilation_config.splitting_ops_contain_attention():
                msg += "; setting cudagraph_mode=FULL_AND_PIECEWISE"
                cudagraph_mode = self.compilation_config.cudagraph_mode = \
                    CUDAGraphMode.FULL_AND_PIECEWISE
            else:
                msg += "; setting cudagraph_mode=FULL_DECODE_ONLY"
                cudagraph_mode = self.compilation_config.cudagraph_mode = \
                    CUDAGraphMode.FULL_DECODE_ONLY
            logger.warning(msg)

        # check that if we are doing spec-decode + decode full-cudagraphs it is
        # supported
        if (cudagraph_mode.decode_mode() == CUDAGraphMode.FULL
                and self.uniform_decode_query_len > 1 and min_cg_support.value
                < AttentionCGSupport.UNIFORM_BATCH.value):
            msg = (f"CUDAGraphMode.{cudagraph_mode.name} is not supported"
                   f" with spec-decode for attention backend "
                   f"{min_cg_builder_name} (support: {min_cg_support})")
            if self.compilation_config.splitting_ops_contain_attention():
                msg += "; setting cudagraph_mode=PIECEWISE"
                cudagraph_mode = self.compilation_config.cudagraph_mode = \
                    CUDAGraphMode.PIECEWISE
            else:
                msg += "; setting cudagraph_mode=NONE"
                cudagraph_mode = self.compilation_config.cudagraph_mode = \
                    CUDAGraphMode.NONE
            logger.warning(msg)

        # double check that we can support full cudagraph if they are requested
        # even after automatic downgrades
        if cudagraph_mode.has_full_cudagraphs() \
            and min_cg_support == AttentionCGSupport.NEVER:
            raise ValueError(f"CUDAGraphMode.{cudagraph_mode.name} is not "
                             f"supported with {min_cg_builder_name} backend ("
                             f"support:{min_cg_support}) "
                             "; please try cudagraph_mode=PIECEWISE, "
                             "and make sure compilation level is piecewise")

        # Trigger cudagraph dispatching keys initialization here (after
        # initializing attn backends).
        self.cudagraph_dispatcher.initialize_cudagraph_keys(
            self.compilation_config.cudagraph_mode,
            self.uniform_decode_query_len)

<<<<<<< HEAD
=======
    def calculate_reorder_batch_threshold(self) -> None:
        """
        Check that if any backends reorder batches; that the reordering
        is compatible (e.g., decode threshold is the same)
        """
        for group in self._attn_group_iterator():
            attn_metadata_builder_i = group.metadata_builder

            # check that if any backends reorder batches; that the reordering
            # is compatible (e.g., decode threshold is the same)
            reorder_batch_threshold_i = (
                attn_metadata_builder_i.reorder_batch_threshold)
            if reorder_batch_threshold_i is not None:
                if self.reorder_batch_threshold is not None:
                    if reorder_batch_threshold_i != \
                        self.reorder_batch_threshold:
                        raise ValueError(
                            f"Attention backend reorders decodes with "
                            f"threshold {reorder_batch_threshold_i} but other "
                            f"backend uses threshold "
                            f"{self.reorder_batch_threshold}")
                else:
                    self.reorder_batch_threshold = reorder_batch_threshold_i

    def may_reinitialize_input_batch(self,
                                     kv_cache_config: KVCacheConfig) -> None:
        """
        Re-initialize the input batch if the block sizes are different from
        `[self.cache_config.block_size]`. This usually happens when there
        are multiple KV cache groups.

        Args:
            kv_cache_config: The KV cache configuration.
        """
        block_sizes = [
            kv_cache_group.kv_cache_spec.block_size
            for kv_cache_group in kv_cache_config.kv_cache_groups
        ]
        if block_sizes != [self.cache_config.block_size]:
            assert self.cache_config.cpu_offload_gb == 0, (
                "Cannot re-initialize the input batch when CPU weight "
                "offloading is enabled. See https://github.com/vllm-project/vllm/pull/18298 "  # noqa: E501
                "for more details.")
            self.input_batch = InputBatch(
                max_num_reqs=self.max_num_reqs,
                max_model_len=max(self.max_model_len, self.max_encoder_len),
                max_num_batched_tokens=self.max_num_tokens,
                device=self.device,
                pin_memory=self.pin_memory,
                vocab_size=self.model_config.get_vocab_size(),
                block_sizes=block_sizes,
                is_spec_decode=bool(self.vllm_config.speculative_config),
                logitsprocs=self.input_batch.logitsprocs,
                is_pooling_model=self.is_pooling_model,
                num_speculative_tokens=(
                    self.vllm_config.speculative_config.num_speculative_tokens
                    if self.vllm_config.speculative_config else 0),
            )

>>>>>>> 973c9d01
    def _allocate_kv_cache_tensors(
            self, kv_cache_config: KVCacheConfig) -> dict[str, torch.Tensor]:
        """
        Initializes the KV cache buffer with the correct size. The buffer needs
        to be reshaped to the desired shape before being used by the models.

        Args:
            kv_cache_config: The KV cache config
        Returns:
            dict[str, torch.Tensor]: A map between layer names to their
            corresponding memory buffer for KV cache.
         """
        kv_cache_raw_tensors: dict[str, torch.Tensor] = {}
        for kv_cache_tensor in kv_cache_config.kv_cache_tensors:
            tensor = torch.zeros(kv_cache_tensor.size,
                                 dtype=torch.int8,
                                 device=self.device)
            for layer_name in kv_cache_tensor.shared_by:
                kv_cache_raw_tensors[layer_name] = tensor

        layer_names = set()
        for group in kv_cache_config.kv_cache_groups:
            for layer_name in group.layer_names:
                if layer_name in self.runner_only_attn_layers:
                    continue
                layer_names.add(layer_name)
        assert layer_names == set(kv_cache_raw_tensors.keys(
        )), "Some layers are not correctly initialized"
        return kv_cache_raw_tensors

    def _attn_group_iterator(self) -> Iterator[AttentionGroup]:
        return itertools.chain.from_iterable(self.attn_groups)

    def _kv_cache_spec_attn_group_iterator(
            self) -> Iterator[tuple[KVCacheSpec, AttentionGroup]]:
        if not self.kv_cache_config.kv_cache_groups:
            return
        for kv_cache_spec_id, attn_groups in enumerate(self.attn_groups):
            for attn_group in attn_groups:
                yield self.kv_cache_config.kv_cache_groups[
                    kv_cache_spec_id].kv_cache_spec, attn_group

    def _reshape_kv_cache_tensors(
        self,
        kv_cache_config: KVCacheConfig,
        kv_cache_raw_tensors: dict[str, torch.Tensor],
    ) -> dict[str, torch.Tensor]:
        """
        Reshape the KV cache tensors to the desired shape and dtype.

        Args:
            kv_cache_config: The KV cache config
            kv_cache_raw_tensors: The KV cache buffer of each layer, with
                correct size but uninitialized shape.
        Returns:
            Dict[str, torch.Tensor]: A map between layer names to their
            corresponding memory buffer for KV cache.
        """
        kv_caches: dict[str, torch.Tensor] = {}
        has_attn, has_mamba = False, False
        for kv_cache_spec, group in self._kv_cache_spec_attn_group_iterator():
            attn_backend = group.backend
            for layer_name in group.layer_names:
                if layer_name in self.runner_only_attn_layers:
                    continue
                raw_tensor = kv_cache_raw_tensors[layer_name]
                assert raw_tensor.numel() % kv_cache_spec.page_size_bytes == 0
                num_blocks = (raw_tensor.numel() //
                              kv_cache_spec.page_size_bytes)
                if isinstance(kv_cache_spec, AttentionSpec):
                    has_attn = True
                    kv_cache_shape = attn_backend.get_kv_cache_shape(
                        num_blocks, kv_cache_spec.block_size,
                        kv_cache_spec.num_kv_heads, kv_cache_spec.head_size)
                    dtype = kv_cache_spec.dtype
                    try:
                        kv_cache_stride_order = \
                            attn_backend.get_kv_cache_stride_order()
                        assert len(kv_cache_stride_order) == len(
                            kv_cache_shape)
                    except (AttributeError, NotImplementedError):
                        kv_cache_stride_order = tuple(
                            range(len(kv_cache_shape)))
                    # The allocation respects the backend-defined stride order
                    # to ensure the semantic remains consistent for each
                    # backend. We first obtain the generic kv cache shape and
                    # then permute it according to the stride order which could
                    # result in a non-contiguous tensor.
                    kv_cache_shape = tuple(kv_cache_shape[i]
                                           for i in kv_cache_stride_order)
                    # Maintain original KV shape view.
                    inv_order = [
                        kv_cache_stride_order.index(i)
                        for i in range(len(kv_cache_stride_order))
                    ]
                    kv_caches[layer_name] = kv_cache_raw_tensors[
                        layer_name].view(dtype).view(kv_cache_shape).permute(
                            *inv_order)
                elif isinstance(kv_cache_spec, MambaSpec):
                    has_mamba = True
                    raw_tensor = kv_cache_raw_tensors[layer_name]
                    state_tensors = []
                    storage_offset_bytes = 0
                    for (shape, dtype) in zip(kv_cache_spec.shapes,
                                              kv_cache_spec.dtypes):
                        dtype_size = get_dtype_size(dtype)
                        num_element_per_page = (
                            kv_cache_spec.page_size_bytes // dtype_size)
                        target_shape = (num_blocks, *shape)
                        stride = torch.empty(target_shape).stride()
                        target_stride = (num_element_per_page, *stride[1:])
                        assert storage_offset_bytes % dtype_size == 0
                        tensor = torch.as_strided(
                            raw_tensor.view(dtype),
                            size=target_shape,
                            stride=target_stride,
                            storage_offset=storage_offset_bytes // dtype_size,
                        )
                        state_tensors.append(tensor)
                        storage_offset_bytes += stride[0] * dtype_size

                    kv_caches[layer_name] = state_tensors
                else:
                    raise NotImplementedError

        if has_attn and has_mamba:
            self._update_hybrid_attention_mamba_layout(kv_caches)

        return kv_caches

    def _update_hybrid_attention_mamba_layout(
            self, kv_caches: dict[str, torch.Tensor]) -> None:
        """
        Update the layout of attention layers from (2, num_blocks, ...) to
        (num_blocks, 2, ...).

        Args:
            kv_caches: The KV cache buffer of each layer.
        """

        for kv_cache_spec, group in self._kv_cache_spec_attn_group_iterator():
            for layer_name in group.layer_names:
                kv_cache = kv_caches[layer_name]
                if (isinstance(kv_cache_spec, AttentionSpec)
                        and kv_cache.shape[0] == 2):
                    assert kv_cache.shape[1] != 2, \
                        "Fail to determine whether the layout is " \
                        "(2, num_blocks, ...) or (num_blocks, 2, ...) for " \
                        f"a tensor of shape {kv_cache.shape}"
                    hidden_size = kv_cache.shape[2:].numel()
                    kv_cache.as_strided_(size=kv_cache.shape,
                                         stride=(hidden_size, 2 * hidden_size,
                                                 *kv_cache.stride()[2:]))

    def initialize_kv_cache_tensors(
            self, kv_cache_config: KVCacheConfig) -> dict[str, torch.Tensor]:
        """
        Initialize the memory buffer for KV cache.

        Args:
            kv_cache_config: The KV cache config
        Returns:
            Dict[str, torch.Tensor]: A map between layer names to their
            corresponding memory buffer for KV cache.
        """
        # Initialize the memory buffer for KV cache
        kv_cache_raw_tensors = self._allocate_kv_cache_tensors(kv_cache_config)
        # Change the memory buffer to the desired shape
        kv_caches = self._reshape_kv_cache_tensors(kv_cache_config,
                                                   kv_cache_raw_tensors)

        # Set up cross-layer KV cache sharing
        for layer_name, target_layer_name in self.shared_kv_cache_layers.items(
        ):
            logger.debug("%s reuses KV cache of %s", layer_name,
                         target_layer_name)
            kv_caches[layer_name] = kv_caches[target_layer_name]

        bind_kv_cache(kv_caches,
                      self.compilation_config.static_forward_context,
                      self.kv_caches)
        return kv_caches

    def init_block_tables(self, kv_cache_config: KVCacheConfig) -> None:
        block_sizes = [
            kv_cache_group.kv_cache_spec.block_size
            for kv_cache_group in kv_cache_config.kv_cache_groups
        ]
        self.block_tables = BlockTables(
            block_sizes=block_sizes,
            max_num_reqs=self.max_num_reqs,
            max_num_cached_reqs=self.max_num_cached_reqs,
            max_num_batched_tokens=self.max_num_tokens,
            max_model_len=self.max_model_len,
            device=self.device,
            pin_memory=self.pin_memory,
        )

    def maybe_add_kv_sharing_layers_to_kv_cache_groups(
            self, kv_cache_config: KVCacheConfig) -> None:
        """
        Add layers that re-use KV cache to KV cache group of its target layer.
        Mapping of KV cache tensors happens in `initialize_kv_cache_tensors()`
        """
        if not self.shared_kv_cache_layers:
            # No cross-layer KV sharing, return
            return

        add_kv_sharing_layers_to_kv_cache_groups(
            self.shared_kv_cache_layers,
            kv_cache_config.kv_cache_groups,
            self.runner_only_attn_layers,
        )

        if self.cache_config.kv_sharing_fast_prefill:
            # In You Only Cache Once (https://arxiv.org/abs/2405.05254) or other
            # similar KV sharing setups, only the layers that generate KV caches
            # are involved in the prefill phase, enabling prefill to early exit.
            attn_layers = get_layers_from_vllm_config(self.vllm_config,
                                                      Attention)
            for layer_name in reversed(attn_layers):
                if layer_name in self.shared_kv_cache_layers:
                    self.kv_sharing_fast_prefill_eligible_layers.add(
                        layer_name)
                else:
                    break

    def initialize_kv_cache(self, kv_cache_config: KVCacheConfig) -> None:
        """
        Initialize KV cache based on `kv_cache_config`.
        Args:
            kv_cache_config: Configuration for the KV cache, including the KV
            cache size of each layer
        """
        kv_cache_config = deepcopy(kv_cache_config)
        self.kv_cache_config = kv_cache_config
        self.init_block_tables(kv_cache_config)
        self.may_add_encoder_only_layers_to_kv_cache_config()
        self.maybe_add_kv_sharing_layers_to_kv_cache_groups(kv_cache_config)
        self.initialize_attn_backend(kv_cache_config)
        kv_caches = self.initialize_kv_cache_tensors(kv_cache_config)

        if self.speculative_config and self.speculative_config.use_eagle():
            assert isinstance(self.drafter, EagleProposer)
            # validate all draft model layers belong to the same kv cache
            # group
            self.drafter.validate_same_kv_cache_group(kv_cache_config)

        if has_kv_transfer_group():
            get_kv_transfer_group().register_kv_caches(kv_caches)
            if self.device.type == 'xpu':
                get_kv_transfer_group().set_host_xfer_buffer_ops(
                    copy_kv_blocks)

        if self.dcp_world_size > 1:
            layer_names = self.attn_groups[0][0].layer_names
            layers = get_layers_from_vllm_config(self.vllm_config,
                                                 AttentionLayerBase,
                                                 layer_names)
            for layer in layers.values():
                assert layer.impl.need_to_return_lse_for_decode, (
                    "DCP requires attention impls to return"
                    " the softmax lse for decode, but the impl "
                    f"{layer.impl.__class__.__name__} "
                    "does not return the softmax lse for decode.")

    def may_add_encoder_only_layers_to_kv_cache_config(self) -> None:
        """
        Add encoder-only layers to the KV cache config.
        """
        block_size = self.vllm_config.cache_config.block_size
        use_mla = self.vllm_config.model_config.use_mla
        encoder_only_attn_specs: dict[AttentionSpec,
                                      list[str]] = defaultdict(list)
        attn_layers = get_layers_from_vllm_config(self.vllm_config, Attention)
        for layer_name, attn_module in attn_layers.items():
            if attn_module.attn_type == AttentionType.ENCODER_ONLY:
                attn_spec: AttentionSpec = EncoderOnlyAttentionSpec(
                    block_size=block_size,
                    num_kv_heads=attn_module.num_kv_heads,
                    head_size=attn_module.head_size,
                    dtype=self.kv_cache_dtype,
                    use_mla=use_mla)
                encoder_only_attn_specs[attn_spec].append(layer_name)
                self.runner_only_attn_layers.add(layer_name)
        if len(encoder_only_attn_specs) > 0:
            assert len(
                encoder_only_attn_specs
            ) == 1, "Only support one encoder-only attention spec now"
            spec, layer_names = encoder_only_attn_specs.popitem()
            self.kv_cache_config.kv_cache_groups.append(
                KVCacheGroupSpec(layer_names=layer_names, kv_cache_spec=spec))

    def get_kv_cache_spec(self) -> dict[str, KVCacheSpec]:
        """
        Generates the KVCacheSpec by parsing the kv cache format from each
        Attention module in the static forward context.
        Returns:
            KVCacheSpec: A dictionary mapping layer names to their KV cache
            format. Layers that do not need KV cache are not included.
        """

        block_size = self.vllm_config.cache_config.block_size
        use_mla = self.vllm_config.model_config.use_mla
        kv_cache_spec: dict[str, KVCacheSpec] = {}
        attn_layers = get_layers_from_vllm_config(self.vllm_config, Attention)
        for layer_name, attn_module in attn_layers.items():
            if (kv_tgt_layer :=
                    attn_module.kv_sharing_target_layer_name) is not None:
                # The layer doesn't need its own KV cache and will use that of
                # the target layer. We skip creating a KVCacheSpec for it, so
                # that KV cache management logic will act as this layer does
                # not exist, and doesn't allocate KV cache for the layer. This
                # enables the memory saving of cross-layer kv sharing, allowing
                # a given amount of memory to accommodate longer context lengths
                # or enable more requests to be processed simultaneously.
                self.shared_kv_cache_layers[layer_name] = kv_tgt_layer
                continue

            # TODO(lucas): move the attention specs into the model layers like
            # the attention backends
            if attn_module.attn_type == AttentionType.DECODER:
                if attn_module.sliding_window is not None:
                    kv_cache_spec[layer_name] = SlidingWindowSpec(
                        block_size=block_size,
                        num_kv_heads=attn_module.num_kv_heads,
                        head_size=attn_module.head_size,
                        dtype=self.kv_cache_dtype,
                        sliding_window=attn_module.sliding_window,
                        use_mla=use_mla)
                elif self.attention_chunk_size is not None \
                        and isinstance(attn_module, ChunkedLocalAttention):
                    kv_cache_spec[layer_name] = ChunkedLocalAttentionSpec(
                        block_size=block_size,
                        num_kv_heads=attn_module.num_kv_heads,
                        head_size=attn_module.head_size,
                        dtype=self.kv_cache_dtype,
                        attention_chunk_size=self.attention_chunk_size,
                        use_mla=use_mla)
                else:
                    kv_cache_spec[layer_name] = FullAttentionSpec(
                        block_size=block_size,
                        num_kv_heads=attn_module.num_kv_heads,
                        head_size=attn_module.head_size,
                        dtype=self.kv_cache_dtype,
                        use_mla=use_mla)
            elif attn_module.attn_type == AttentionType.ENCODER_DECODER:
                kv_cache_spec[layer_name] = CrossAttentionSpec(
                    block_size=block_size,
                    num_kv_heads=attn_module.num_kv_heads,
                    head_size=attn_module.head_size,
                    dtype=self.kv_cache_dtype,
                    use_mla=use_mla)
            elif attn_module.attn_type in (AttentionType.ENCODER,
                                           AttentionType.ENCODER_ONLY):
                # encoder-only attention does not need KV cache.
                continue
            else:
                raise ValueError(
                    f"Unknown attention type: {attn_module.attn_type}")

        mamba_layers = get_layers_from_vllm_config(self.vllm_config, MambaBase)
        if len(mamba_layers) > 0:
            if (self.vllm_config.speculative_config is not None
                    and self.vllm_config.model_config.hf_config.model_type
                    not in ["qwen3_next"]):
                raise NotImplementedError(
                    "Mamba with speculative decoding is not supported yet.")
            if self.vllm_config.cache_config.enable_prefix_caching:
                raise NotImplementedError(
                    "Prefix caching is not supported for Mamba yet.")
            max_model_len = self.vllm_config.model_config.max_model_len

            page_size_padded = (
                self.vllm_config.cache_config.mamba_page_size_padded)

            # Set block_size to max_model_len, so that mamba model will always
            # have only one block in the KV cache.
            for layer_name, mamba_module in mamba_layers.items():
                kv_cache_spec[layer_name] = MambaSpec(
                    shapes=mamba_module.get_state_shape(),
                    dtypes=mamba_module.get_state_dtype(),
                    block_size=max_model_len,
                    page_size_padded=page_size_padded,
                    mamba_type=mamba_module.mamba_type,
                    num_speculative_blocks=(
                        self.speculative_config.num_speculative_tokens
                        if self.speculative_config else 0),
                )

        return kv_cache_spec

    def _to_list(self, sampled_token_ids: torch.Tensor) -> list[list[int]]:
        # This is a short term mitigation for issue mentioned in
        # https://github.com/vllm-project/vllm/issues/22754.
        # `tolist` would trigger a cuda wise stream sync, which
        # would block other copy ops from other cuda streams.
        # A cuda event sync would avoid such a situation. Since
        # this is in the critical path of every single model
        # forward loop, this has caused perf issue for a disagg
        # setup.
        pinned = self.sampled_token_ids_pinned_cpu[:sampled_token_ids.shape[0]]
        pinned.copy_(sampled_token_ids, non_blocking=True)
        self.transfer_event.record()
        self.transfer_event.synchronize()
        return pinned.tolist()<|MERGE_RESOLUTION|>--- conflicted
+++ resolved
@@ -423,39 +423,6 @@
             device=self.device)
         return model_kwargs
 
-<<<<<<< HEAD
-=======
-    def _may_reorder_batch(self, scheduler_output: "SchedulerOutput") -> None:
-        """
-        Update the order of requests in the batch based on the attention
-        backend's needs. For example, some attention backends (namely MLA) may
-        want to separate requests based on if the attention computation will be
-        compute-bound or memory-bound.
-
-        Args:
-            scheduler_output: The scheduler output.
-        """
-        # Attention free models have zero kv_cache_goups, however models
-        # like Mamba are also attention free but use the kv_cache for
-        # keeping its internal state. This is why we check the number
-        # of kv_cache groups instead of solely checking
-        # for self.model_config.is_attention_free.
-        if len(self.kv_cache_config.kv_cache_groups) == 0:
-            return
-
-        if self.reorder_batch_threshold is not None:
-            # NOTE(lucas): currently no backend supports the custom masking
-            #  required for DCP with q_len > 1, so we assert here. Remove this
-            #  assert once the custom mask is support is added to FA3.
-            if self.dcp_world_size > 1:
-                assert self.reorder_batch_threshold == 1, \
-                    "DCP not support reorder_batch_threshold > 1 now."
-            reorder_batch_to_split_decodes_and_prefills(
-                self.input_batch,
-                scheduler_output,
-                decode_threshold=self.reorder_batch_threshold)
-
->>>>>>> 973c9d01
     # Note: used for model runner override.
     def _init_device_properties(self) -> None:
         """Initialize attributes from torch.cuda.get_device_properties
@@ -506,14 +473,6 @@
             self.req_states.add_request(
                 req_id=req_id,
                 prompt_token_ids=new_req_data.prompt_token_ids,
-<<<<<<< HEAD
-=======
-                mm_features=new_req_data.mm_features,
-                sampling_params=sampling_params,
-                pooling_params=pooling_params,
-                generator=generator,
-                block_ids=new_req_data.block_ids,
->>>>>>> 973c9d01
                 num_computed_tokens=new_req_data.num_computed_tokens,
                 sampling_params=new_req_data.sampling_params,
             )
@@ -573,85 +532,15 @@
         prompt_token_ids = self.req_states.token_ids.np[req_idx, :prompt_len]
         prompt_token_ids = prompt_token_ids.tolist()
 
-<<<<<<< HEAD
-=======
-            # For the last rank, we don't need to update the token_ids_cpu
-            # because the sampled tokens are already cached.
-            if not is_last_rank:
-                # Add new_token_ids to token_ids_cpu.
-                start_token_index = num_computed_tokens
-                end_token_index = num_computed_tokens + len(new_token_ids)
-                self.input_batch.token_ids_cpu[
-                    req_index,
-                    start_token_index:end_token_index] = new_token_ids
-                self.input_batch.num_tokens_no_spec[
-                    req_index] = end_token_index
-                self.input_batch.num_tokens[req_index] = end_token_index
-
-            # Add spec_token_ids to token_ids_cpu.
-            spec_token_ids = (
-                scheduler_output.scheduled_spec_decode_tokens.get(req_id, ()))
-            if spec_token_ids:
-                num_spec_tokens = len(spec_token_ids)
-                start_index = self.input_batch.num_tokens_no_spec[req_index]
-                end_token_index = start_index + num_spec_tokens
-                self.input_batch.token_ids_cpu[
-                    req_index, start_index:end_token_index] = spec_token_ids
-                # NOTE(woosuk): `num_tokens` here may include spec tokens.
-                self.input_batch.num_tokens[req_index] += num_spec_tokens
-
-        # Add the new or resumed requests to the persistent batch.
-        # The smaller empty indices are filled first.
-        for request in reqs_to_add:
-            self.input_batch.add_request(request)
-
-        # Condense the batched states if there are gaps left by removed requests
-        self.input_batch.condense()
-        # Allow attention backend to reorder the batch, potentially
-        self._may_reorder_batch(scheduler_output)
-        # Refresh batch metadata with any pending updates.
-        self.input_batch.refresh_metadata()
-
-    def _update_states_after_model_execute(
-            self, output_token_ids: torch.Tensor) -> None:
-        """Update the cached states after model execution.
-
-        This is used for MTP/EAGLE for hybrid models, as in linear attention,
-        only the last token's state is kept. In MTP/EAGLE, for draft tokens
-        the state are kept util we decide how many tokens are accepted for
-        each sequence, and a shifting is done during the next iteration
-        based on the number of accepted tokens.
-        """
-        if not self.model_config.is_hybrid or not self.speculative_config:
-            return
-
-        # Find the number of accepted tokens for each sequence.
-        num_accepted_tokens = (torch.cat(
-            [
-                output_token_ids,
-                torch.full((output_token_ids.size(0), 1),
-                           -1,
-                           device=output_token_ids.device),
-            ],
-            dim=1) == -1).int().argmax(-1).cpu().numpy()
-        for i, num_tokens in enumerate(num_accepted_tokens):
-            self.input_batch.num_accepted_tokens_cpu[i] = num_tokens
-
-    def _init_mrope_positions(self, req_state: CachedRequestState):
->>>>>>> 973c9d01
         image_grid_thw = []
         video_grid_thw = []
         second_per_grid_ts = []
         audio_feature_lengths = []
         use_audio_in_video = False
-<<<<<<< HEAD
-        for mm_item in req_data.mm_kwargs:
-=======
         for mm_feature in req_state.mm_features:
             mm_item = mm_feature.data
             if mm_item is None:
                 continue
->>>>>>> 973c9d01
             mm_input = mm_item.get_data()
             if (t := mm_input.get("image_grid_thw")) is not None:
                 image_grid_thw.append(t.tolist())
@@ -709,114 +598,6 @@
         dummy_modality = mm_budget.get_modality_with_max_tokens()
         return self._get_mm_dummy_batch(dummy_modality, num_seqs)
 
-<<<<<<< HEAD
-=======
-    def _get_cumsum_and_arange(
-        self,
-        num_tokens: np.ndarray,
-        cumsum_dtype: Optional[np.dtype] = None,
-    ) -> tuple[np.ndarray, np.ndarray]:
-        """Get the cumulative sum and batched arange of the given array.
-        # E.g., [2, 5, 3] -> ([2, 7, 10], [0, 1, 0, 1, 2, 3, 4, 0, 1, 2])
-        # Equivalent to but faster than:
-        # np.concatenate([np.arange(n) for n in num_tokens])
-        """
-        # Step 1. [2, 5, 3] -> [2, 7, 10]
-        cu_num_tokens = np.cumsum(num_tokens, dtype=cumsum_dtype)
-        total_num_tokens = cu_num_tokens[-1]
-        # Step 2. [2, 7, 10] -> [0, 0, 2, 2, 2, 2, 2, 7, 7, 7]
-        cumsums_offsets = np.repeat(cu_num_tokens - num_tokens, num_tokens)
-        # Step 3. [0, 1, 0, 1, 2, 3, 4, 0, 1, 2]
-        arange = self.arange_np[:total_num_tokens] - cumsums_offsets
-
-        return cu_num_tokens, arange
-
-    def _prepare_input_ids(self, total_num_scheduled_tokens: int,
-                           cu_num_tokens: np.ndarray) -> None:
-        """Prepare the input IDs for the current batch.
-        
-        Carefully handles the `prev_sampled_token_ids` which can be cached
-        from the previous engine iteration, in which case those tokens on the
-        GPU need to be copied into the corresponding slots into input_ids."""
-
-        if self.input_batch.prev_sampled_token_ids is None:
-            # Normal scheduling case
-            self.input_ids.copy_to_gpu(total_num_scheduled_tokens)
-            return
-
-        # Async scheduling case, where some decode requests from the previous
-        # iteration won't have entries in input_ids_cpu and need to be copied
-        # on the GPU from prev_sampled_token_ids.
-        prev_req_id_to_index = self.input_batch.prev_req_id_to_index
-        assert prev_req_id_to_index is not None
-        flattened_indices = []
-        prev_common_req_indices = []
-        indices_match = True
-        max_flattened_index = -1
-        for req_id, cur_index in self.input_batch.req_id_to_index.items():
-            if (prev_index := prev_req_id_to_index.get(req_id)) is not None:
-                prev_common_req_indices.append(prev_index)
-                # We need to compute the flattened input_ids index of the
-                # last token in each common request.
-                flattened_index = cu_num_tokens[cur_index].item() - 1
-                flattened_indices.append(flattened_index)
-                indices_match &= (prev_index == flattened_index)
-                max_flattened_index = max(max_flattened_index, flattened_index)
-        num_commmon_tokens = len(flattened_indices)
-        if num_commmon_tokens < total_num_scheduled_tokens:
-            # If not all requests are decodes from the last iteration,
-            # We need to copy the input_ids_cpu to the GPU first.
-            self.input_ids.copy_to_gpu(total_num_scheduled_tokens)
-        if num_commmon_tokens == 0:
-            # No requests in common with the previous iteration
-            # So input_ids_cpu will have all the input ids.
-            return
-        if indices_match and max_flattened_index == (num_commmon_tokens - 1):
-            # Common-case optimization: the batch is unchanged
-            # and no reordering happened.
-            # The indices are both the same permutation of 0..N-1 so
-            # we can copy directly using a single slice.
-            self.input_ids.gpu[:num_commmon_tokens].copy_(
-                self.input_batch.prev_sampled_token_ids[:num_commmon_tokens,
-                                                        0],
-                non_blocking=True)
-            return
-        # Upload the index tensors asynchronously
-        # so the scatter can be non-blocking.
-        input_ids_index_tensor = torch.tensor(flattened_indices,
-                                              dtype=torch.int64,
-                                              pin_memory=self.pin_memory).to(
-                                                  self.device,
-                                                  non_blocking=True)
-        prev_common_req_indices_tensor = torch.tensor(
-            prev_common_req_indices,
-            dtype=torch.int64,
-            pin_memory=self.pin_memory).to(self.device, non_blocking=True)
-        self.input_ids.gpu.scatter_(
-            dim=0,
-            index=input_ids_index_tensor,
-            src=self.input_batch.prev_sampled_token_ids[
-                prev_common_req_indices_tensor, 0])
-
-    def _get_encoder_seq_lens(
-        self,
-        scheduler_output: "SchedulerOutput",
-        kv_cache_spec: KVCacheSpec,
-        num_reqs: int,
-    ) -> Optional[np.ndarray]:
-        if not isinstance(kv_cache_spec, CrossAttentionSpec):
-            return None
-
-        # Build encoder_seq_lens array mapping request indices to
-        # encoder lengths for inputs scheduled in this batch
-        encoder_seq_lens = np.zeros(num_reqs, dtype=np.int32)
-        for req_id in scheduler_output.scheduled_encoder_inputs:
-            req_index = self.input_batch.req_id_to_index[req_id]
-            encoder_seq_lens[req_index] = self.max_encoder_len
-
-        return encoder_seq_lens
-
->>>>>>> 973c9d01
     def _prepare_inputs(
         self,
         scheduler_output: "SchedulerOutput",
@@ -1643,14 +1424,10 @@
         num_pad, num_tokens_across_dp = self.get_dp_padding(num_input_tokens)
         num_input_tokens += num_pad
 
-<<<<<<< HEAD
-        if self.supports_mm_inputs and get_pp_group().is_first_rank:
-=======
         # _prepare_inputs may reorder the batch, so we must gather multi
         # modal outputs after that to ensure the correct order
         if (self.supports_mm_inputs and get_pp_group().is_first_rank
                 and not self.model_config.is_encoder_decoder):
->>>>>>> 973c9d01
             # Run the multimodal encoder if any.
             self._execute_mm_encoder(scheduler_output)
             mm_embeds = self._gather_mm_embeddings(scheduler_output)
@@ -1904,10 +1681,6 @@
                     "prompt tokens, tokens, please disable it when the requests"
                     " need prompt logprobs")
 
-<<<<<<< HEAD
-            # Prepare the decoder inputs.
-            input_batch = self._prepare_inputs(scheduler_output)
-=======
             if self.prepare_inputs_event is not None:
                 # Ensure prior step has finished with reused CPU tensors.
                 self.prepare_inputs_event.synchronize()
@@ -1920,7 +1693,6 @@
             finally:
                 if self.prepare_inputs_event is not None:
                     self.prepare_inputs_event.record()
->>>>>>> 973c9d01
 
             (
                 num_scheduled_tokens,
@@ -2010,12 +1782,7 @@
         with record_function_or_nullcontext("Sample"):
             sampler_output = self._sample(logits, input_batch)
 
-<<<<<<< HEAD
-        with record_function_or_nullcontext("Postprocess"):
-            assert isinstance(hidden_states, torch.Tensor)
-=======
         with record_function_or_nullcontext("Bookkeep"):
->>>>>>> 973c9d01
             (
                 num_nans_in_logits,
                 logprobs_lists,
@@ -3186,68 +2953,6 @@
             self.compilation_config.cudagraph_mode,
             self.uniform_decode_query_len)
 
-<<<<<<< HEAD
-=======
-    def calculate_reorder_batch_threshold(self) -> None:
-        """
-        Check that if any backends reorder batches; that the reordering
-        is compatible (e.g., decode threshold is the same)
-        """
-        for group in self._attn_group_iterator():
-            attn_metadata_builder_i = group.metadata_builder
-
-            # check that if any backends reorder batches; that the reordering
-            # is compatible (e.g., decode threshold is the same)
-            reorder_batch_threshold_i = (
-                attn_metadata_builder_i.reorder_batch_threshold)
-            if reorder_batch_threshold_i is not None:
-                if self.reorder_batch_threshold is not None:
-                    if reorder_batch_threshold_i != \
-                        self.reorder_batch_threshold:
-                        raise ValueError(
-                            f"Attention backend reorders decodes with "
-                            f"threshold {reorder_batch_threshold_i} but other "
-                            f"backend uses threshold "
-                            f"{self.reorder_batch_threshold}")
-                else:
-                    self.reorder_batch_threshold = reorder_batch_threshold_i
-
-    def may_reinitialize_input_batch(self,
-                                     kv_cache_config: KVCacheConfig) -> None:
-        """
-        Re-initialize the input batch if the block sizes are different from
-        `[self.cache_config.block_size]`. This usually happens when there
-        are multiple KV cache groups.
-
-        Args:
-            kv_cache_config: The KV cache configuration.
-        """
-        block_sizes = [
-            kv_cache_group.kv_cache_spec.block_size
-            for kv_cache_group in kv_cache_config.kv_cache_groups
-        ]
-        if block_sizes != [self.cache_config.block_size]:
-            assert self.cache_config.cpu_offload_gb == 0, (
-                "Cannot re-initialize the input batch when CPU weight "
-                "offloading is enabled. See https://github.com/vllm-project/vllm/pull/18298 "  # noqa: E501
-                "for more details.")
-            self.input_batch = InputBatch(
-                max_num_reqs=self.max_num_reqs,
-                max_model_len=max(self.max_model_len, self.max_encoder_len),
-                max_num_batched_tokens=self.max_num_tokens,
-                device=self.device,
-                pin_memory=self.pin_memory,
-                vocab_size=self.model_config.get_vocab_size(),
-                block_sizes=block_sizes,
-                is_spec_decode=bool(self.vllm_config.speculative_config),
-                logitsprocs=self.input_batch.logitsprocs,
-                is_pooling_model=self.is_pooling_model,
-                num_speculative_tokens=(
-                    self.vllm_config.speculative_config.num_speculative_tokens
-                    if self.vllm_config.speculative_config else 0),
-            )
-
->>>>>>> 973c9d01
     def _allocate_kv_cache_tensors(
             self, kv_cache_config: KVCacheConfig) -> dict[str, torch.Tensor]:
         """
