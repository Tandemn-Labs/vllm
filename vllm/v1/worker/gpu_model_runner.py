--- conflicted
+++ resolved
@@ -47,21 +47,13 @@
 from vllm.tasks import GenerationTask, PoolingTask, SupportedTask
 from vllm.utils import (STR_DTYPE_TO_TORCH_DTYPE, DeviceMemoryProfiler,
                         GiB_bytes, LazyLoader, check_use_alibi, get_dtype_size,
-<<<<<<< HEAD
                         is_pin_memory_available, round_up)
 from vllm.v1.attention.backends.flash_attn import FlashAttentionMetadata
-from vllm.v1.attention.backends.mamba_attn import Mamba2AttentionBackend
-from vllm.v1.attention.backends.utils import (
-    AttentionMetadataBuilder, CommonAttentionMetadata,
-    make_local_attention_virtual_batches, split_attn_metadata)
-=======
-                        is_pin_memory_available, round_up, supports_dynamo)
 from vllm.v1.attention.backends.mamba_selectors import get_mamba_attn_backend
 from vllm.v1.attention.backends.utils import (
     AttentionMetadataBuilder, CommonAttentionMetadata,
     make_kv_sharing_fast_prefill_attention_metadata,
-    make_local_attention_virtual_batches)
->>>>>>> 207b750e
+    make_local_attention_virtual_batches, split_attn_metadata)
 from vllm.v1.core.encoder_cache_manager import compute_encoder_budget
 from vllm.v1.kv_cache_interface import (AttentionSpec,
                                         ChunkedLocalAttentionSpec,
@@ -842,11 +834,6 @@
 
         spec_decode_common_attn_metadata = None
 
-<<<<<<< HEAD
-        attn_metadata: PerLayerAttnMetadata = {}
-        if ubatch_slices is not None:
-            attn_metadata = [dict() for _ in range(len(ubatch_slices))]
-=======
         use_spec_decode = len(
             scheduler_output.scheduled_spec_decode_tokens) > 0
         if not use_spec_decode:
@@ -896,7 +883,9 @@
                 self.kv_sharing_fast_prefill_logits_indices[:num_logits_padded]
             )
 
-        attn_metadata: dict[str, Any] = {}
+        attn_metadata: PerLayerAttnMetadata = {}
+        if ubatch_slices is not None:
+            attn_metadata = [dict() for _ in range(len(ubatch_slices))]
 
         # Prepare encoder attention metadata separately
         # (encoder layers are not in KV cache groups)
@@ -911,7 +900,6 @@
             for layer_name, attn_module in attention_layers.items():
                 if attn_module.attn_type == AttentionType.ENCODER_ONLY:
                     attn_metadata[layer_name] = encoder_attn_metadata
->>>>>>> 207b750e
 
         # Prepare the attention metadata for each KV cache group and make layers
         # in the same group share the same metadata.
@@ -963,7 +951,6 @@
                     builder,
                 )
 
-<<<<<<< HEAD
             if ubatch_slices is not None:
                 common_attn_metadata_list = split_attn_metadata(
                     ubatch_slices, common_attn_metadata)
@@ -971,7 +958,7 @@
                         common_attn_metadata_list):
                     assert common_attn_metadata.max_query_len == 1
                     attn_metadata_i = (
-                        self.attn_metadata_builders[kv_cache_group_id].build(
+                        builder.build(
                             common_prefix_len=common_prefix_len,
                             common_attn_metadata=common_attn_metadata,
                             ubatch_id=ubid))
@@ -979,43 +966,34 @@
                         assert type(attn_metadata) is list
                         attn_metadata[ubid][layer_name] = attn_metadata_i
             else:
-                attn_metadata_i = (
-                    self.attn_metadata_builders[kv_cache_group_id].build(
-                        common_prefix_len=common_prefix_len,
-                        common_attn_metadata=common_attn_metadata))
+                attn_metadata_i = (builder.build(
+                    common_prefix_len=common_prefix_len,
+                    common_attn_metadata=common_attn_metadata,
+                ))
+
+                fast_prefill_metadata = attn_metadata_i
+                if (self.cache_config.kv_sharing_fast_prefill
+                        and self.kv_sharing_fast_prefill_eligible_layers):
+                    # Dynamically create a a dataclass type that inherits
+                    # from attention metadata type but includes additional
+                    # fields logits_indices_padded and num_logits_indices
+                    # which are required for prefill truncation
+                    fast_prefill_metadata_type = (
+                        make_kv_sharing_fast_prefill_attention_metadata(
+                            metadata_cls=type(attn_metadata_i), ))
+                    fast_prefill_metadata = fast_prefill_metadata_type(
+                        **dataclasses.asdict(attn_metadata_i),
+                        logits_indices_padded=logits_indices_padded,
+                        num_logits_indices=logits_indices.size(0),
+                    )
+
                 for layer_name in kv_cache_group_spec.layer_names:
-                    assert type(attn_metadata) is dict
+                    if (self.cache_config.kv_sharing_fast_prefill and layer_name
+                            in self.kv_sharing_fast_prefill_eligible_layers):
+                        attn_metadata[layer_name] = fast_prefill_metadata
+                        continue
+
                     attn_metadata[layer_name] = attn_metadata_i
-=======
-            attn_metadata_i = (builder.build(
-                common_prefix_len=common_prefix_len,
-                common_attn_metadata=common_attn_metadata,
-            ))
-
-            fast_prefill_metadata = attn_metadata_i
-            if (self.cache_config.kv_sharing_fast_prefill
-                    and self.kv_sharing_fast_prefill_eligible_layers):
-                # Dynamically create a a dataclass type that inherits
-                # from attention metadata type but includes additional
-                # fields logits_indices_padded and num_logits_indices
-                # which are required for prefill truncation
-                fast_prefill_metadata_type = (
-                    make_kv_sharing_fast_prefill_attention_metadata(
-                        metadata_cls=type(attn_metadata_i), ))
-                fast_prefill_metadata = fast_prefill_metadata_type(
-                    **dataclasses.asdict(attn_metadata_i),
-                    logits_indices_padded=logits_indices_padded,
-                    num_logits_indices=logits_indices.size(0),
-                )
-
-            for layer_name in kv_cache_group_spec.layer_names:
-                if (self.cache_config.kv_sharing_fast_prefill and layer_name
-                        in self.kv_sharing_fast_prefill_eligible_layers):
-                    attn_metadata[layer_name] = fast_prefill_metadata
-                    continue
-
-                attn_metadata[layer_name] = attn_metadata_i
->>>>>>> 207b750e
 
             # Hack for now to fix chunked local attention + no hybrid kv cache
             # manager we can remove this once
@@ -1505,17 +1483,11 @@
         if sync_self:
             assert intermediate_tensors is not None
             for k, v in intermediate_tensors.items():
-<<<<<<< HEAD
-                _copy_slice = copy_slice(is_residual_scattered)
-                self.intermediate_tensors[k][_copy_slice].copy_(
-                    v[_copy_slice], non_blocking=True)
-=======
                 is_scattered = k == "residual" and is_residual_scattered
                 copy_len = num_tokens // tp if is_scattered else \
                     num_tokens
                 self.intermediate_tensors[k][:copy_len].copy_(
                     v[:copy_len], non_blocking=True)
->>>>>>> 207b750e
 
         return IntermediateTensors({
             k:
@@ -2018,57 +1990,8 @@
         # Prepare the decoder inputs.
         (attn_metadata, attention_cuda_graphs, logits_indices,
          spec_decode_metadata, num_scheduled_tokens_np,
-<<<<<<< HEAD
          spec_decode_common_attn_metadata, ubatch_slices, num_pad_tokens,
          num_tokens_after_padding) = self._prepare_inputs(scheduler_output)
-=======
-         spec_decode_common_attn_metadata) = (
-             self._prepare_inputs(scheduler_output))
-
-        num_scheduled_tokens = scheduler_output.total_num_scheduled_tokens
-        if (self.use_cuda_graph
-                and num_scheduled_tokens <= self.cudagraph_batch_sizes[-1]):
-            # Use piecewise CUDA graphs.
-            # Add padding to the batch size.
-            num_input_tokens = self.vllm_config.pad_for_cudagraph(
-                num_scheduled_tokens)
-        else:
-            # Eager mode.
-            # Pad tokens to multiple of tensor_parallel_size when
-            # enabled collective fusion for SP
-            tp_size = self.vllm_config.parallel_config.tensor_parallel_size
-            if self.compilation_config.pass_config. \
-                enable_sequence_parallelism and tp_size > 1:
-                num_input_tokens = round_up(num_scheduled_tokens, tp_size)
-            else:
-                num_input_tokens = num_scheduled_tokens
-
-        # Padding for DP
-        num_pad, num_tokens_across_dp = self.get_dp_padding(num_input_tokens)
-        num_input_tokens += num_pad
-
-        # _prepare_inputs may reorder the batch, so we must gather multi
-        # modal outputs after that to ensure the correct order
-        if self.is_multimodal_model:
-            # Run the multimodal encoder if any.
-            self._execute_mm_encoder(scheduler_output)
-            mm_embeds = self._gather_mm_embeddings(scheduler_output)
-        else:
-            mm_embeds = []
-
-        if self.is_multimodal_model and get_pp_group().is_first_rank:
-            # NOTE(woosuk): To unify token ids and soft tokens (vision
-            # embeddings), we always use embeddings (rather than token ids)
-            # as input to the multimodal model, even when the input is text.
-            input_ids = self.input_ids[:num_scheduled_tokens]
-
-            model_kwargs = self._init_model_kwargs_for_multimodal_model(
-                scheduler_output=scheduler_output)
-            inputs_embeds = self.model.get_input_embeddings(
-                input_ids=input_ids,
-                multimodal_embeddings=mm_embeds or None,
-            )
->>>>>>> 207b750e
 
         num_scheduled_tokens = scheduler_output.total_num_scheduled_tokens
         num_input_tokens = num_scheduled_tokens
