--- conflicted
+++ resolved
@@ -343,16 +343,11 @@
             self.mm_registry,
         ) if self.supports_mm_inputs else None)
 
-<<<<<<< HEAD
-=======
-        self.reorder_batch_threshold: Optional[int] = None
-
         # Attention layers that are only in the KVCacheConfig of the runner
         # (e.g., KV sharing, encoder-only attention), but not in the
         # KVCacheConfig of the scheduler.
         self.runner_only_attn_layers: set[str] = set()
 
->>>>>>> 65197a5f
         # Cached outputs.
         self._draft_token_ids: Optional[Union[list[list[int]],
                                               torch.Tensor]] = None
@@ -484,13 +479,7 @@
 
             # Only relevant for models using M-RoPE (e.g, Qwen2-VL)
             if self.uses_mrope:
-<<<<<<< HEAD
-                self._init_mrope_states(req_state)
-=======
                 self._init_mrope_positions(req_state)
-
-            reqs_to_add.append(req_state)
->>>>>>> 65197a5f
 
         # Update the states of the running/resumed requests.
         is_last_rank = get_pp_group().is_last_rank
@@ -787,30 +776,6 @@
 
         attn_metadata: dict[str, Any] = {}
 
-<<<<<<< HEAD
-        # Prepare encoder attention metadata separately
-        # (encoder layers are not in KV cache groups)
-        if self.is_encoder_only_model:
-
-            per_layer_metadata = \
-                self._build_encoder_only_attn_metadata(
-                scheduler_output)
-
-            # Add encoder attention metadata for all encoder layers
-            attention_layers = get_layers_from_vllm_config(
-                self.vllm_config, Attention)
-            for layer_name, attn_module in attention_layers.items():
-                if attn_module.attn_type == AttentionType.ENCODER_ONLY:
-                    common_attn_metadata, encoder_attn_metadata =\
-                        per_layer_metadata[layer_name]
-                    attn_metadata[layer_name] = encoder_attn_metadata
-
-        slot_mappings = self.input_batch.make_slot_mappings(
-            query_start_loc,
-            self.positions[:total_num_scheduled_tokens],
-        )
-=======
->>>>>>> 65197a5f
         # Used in the below loop.
         query_start_loc_cpu = self.query_start_loc_cpu[:num_reqs + 1]
         seq_lens_cpu = self.seq_lens_cpu[:num_reqs]
@@ -823,10 +788,6 @@
         for kv_cache_group_id, kv_cache_group_spec in enumerate(
                 self.kv_cache_config.kv_cache_groups):
 
-<<<<<<< HEAD
-            blk_table_tensor = block_tables[kv_cache_group_id]
-            slot_mapping = slot_mappings[kv_cache_group_id]
-=======
             if isinstance(kv_cache_group_spec.kv_cache_spec,
                           EncoderOnlyAttentionSpec):
                 # Encoder-only layers do not have KV cache, so we need to
@@ -855,7 +816,6 @@
                     scheduler_output.
                     num_common_prefix_blocks[kv_cache_group_id])
 
->>>>>>> 65197a5f
             common_attn_metadata = CommonAttentionMetadata(
                 query_start_loc=query_start_loc,
                 query_start_loc_cpu=query_start_loc_cpu,
