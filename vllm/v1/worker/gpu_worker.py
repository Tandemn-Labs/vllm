# SPDX-License-Identifier: Apache-2.0
# SPDX-FileCopyrightText: Copyright contributors to the vLLM project
"""A GPU worker class."""
import copy
import gc
import os
from contextlib import AbstractContextManager, nullcontext
from typing import TYPE_CHECKING, Any, Optional, Union

import torch
import torch.distributed
import torch.nn as nn

import vllm.envs as envs
from vllm.config import VllmConfig
from vllm.distributed import (ensure_model_parallel_initialized,
                              init_distributed_environment,
                              set_custom_all_reduce)
from vllm.distributed.kv_transfer import ensure_kv_transfer_initialized
from vllm.distributed.parallel_state import get_pp_group, get_tp_group
from vllm.logger import init_logger
from vllm.lora.request import LoRARequest
from vllm.model_executor import set_random_seed
from vllm.model_executor.warmup.kernel_warmup import kernel_warmup
from vllm.platforms import current_platform
from vllm.sequence import IntermediateTensors
from vllm.tasks import SupportedTask
from vllm.utils import GiB_bytes, MemorySnapshot, memory_profiling
from vllm.v1.engine import ReconfigureDistributedRequest, ReconfigureRankType
from vllm.v1.kv_cache_interface import KVCacheConfig, KVCacheSpec
from vllm.v1.outputs import (EMPTY_MODEL_RUNNER_OUTPUT, AsyncModelRunnerOutput,
                             DraftTokenIds, ModelRunnerOutput)
from vllm.v1.utils import report_usage_stats
# from vllm.v1.worker.gpu_model_runner import GPUModelRunner
from vllm.v1.worker.gpu.model_runner import GPUModelRunner
from vllm.v1.worker.utils import is_residual_scattered_for_sp
from vllm.v1.worker.worker_base import WorkerBase

logger = init_logger(__name__)

if TYPE_CHECKING:
    from vllm.model_executor.model_loader.tensorizer import TensorizerConfig
    from vllm.v1.core.sched.output import SchedulerOutput


class Worker(WorkerBase):

    def __init__(
        self,
        vllm_config: VllmConfig,
        local_rank: int,
        rank: int,
        distributed_init_method: str,
        is_driver_worker: bool = False,
    ):

        super().__init__(vllm_config=vllm_config,
                         local_rank=local_rank,
                         rank=rank,
                         distributed_init_method=distributed_init_method,
                         is_driver_worker=is_driver_worker)

        if self.model_config.trust_remote_code:
            # note: lazy import to avoid importing torch before initializing
            from vllm.utils import init_cached_hf_modules
            init_cached_hf_modules()

        # Buffers saved before sleep
        self._sleep_saved_buffers: dict[str, torch.Tensor] = {}

        # Torch profiler. Enabled and configured through env vars:
        # VLLM_TORCH_PROFILER_DIR=/path/to/save/trace
        if envs.VLLM_TORCH_PROFILER_DIR:
            torch_profiler_trace_dir = envs.VLLM_TORCH_PROFILER_DIR
            logger.info("Profiling enabled. Traces will be saved to: %s",
                        torch_profiler_trace_dir)
            logger.debug(
                "Profiler config: record_shapes=%s,"
                "profile_memory=%s,with_stack=%s,with_flops=%s",
                envs.VLLM_TORCH_PROFILER_RECORD_SHAPES,
                envs.VLLM_TORCH_PROFILER_WITH_PROFILE_MEMORY,
                envs.VLLM_TORCH_PROFILER_WITH_STACK,
                envs.VLLM_TORCH_PROFILER_WITH_FLOPS,
            )
            self.profiler = torch.profiler.profile(
                activities=[
                    torch.profiler.ProfilerActivity.CPU,
                    torch.profiler.ProfilerActivity.CUDA,
                ],
                record_shapes=envs.VLLM_TORCH_PROFILER_RECORD_SHAPES,
                profile_memory=envs.VLLM_TORCH_PROFILER_WITH_PROFILE_MEMORY,
                with_stack=envs.VLLM_TORCH_PROFILER_WITH_STACK,
                with_flops=envs.VLLM_TORCH_PROFILER_WITH_FLOPS,
                on_trace_ready=torch.profiler.tensorboard_trace_handler(
                    torch_profiler_trace_dir, use_gzip=True))
        else:
            self.profiler = None

    def sleep(self, level: int = 1) -> None:
        from vllm.device_allocator.cumem import CuMemAllocator

        free_bytes_before_sleep = torch.cuda.mem_get_info()[0]

        # Save the buffers before level 2 sleep
        if level == 2:
            model = self.model_runner.model
            self._sleep_saved_buffers = {
                name: buffer.cpu().clone()
                for name, buffer in model.named_buffers()
            }

        allocator = CuMemAllocator.get_instance()
        allocator.sleep(offload_tags=("weights", ) if level == 1 else tuple())
        free_bytes_after_sleep, total = torch.cuda.mem_get_info()
        freed_bytes = free_bytes_after_sleep - free_bytes_before_sleep
        used_bytes = total - free_bytes_after_sleep
        assert freed_bytes >= 0, "Memory usage increased after sleeping."
        logger.info(
            "Sleep mode freed %.2f GiB memory, "
            "%.2f GiB memory is still in use.", freed_bytes / GiB_bytes,
            used_bytes / GiB_bytes)

    def wake_up(self, tags: Optional[list[str]] = None) -> None:
        from vllm.device_allocator.cumem import CuMemAllocator

        allocator = CuMemAllocator.get_instance()
        allocator.wake_up(tags)

        # Restore the buffers after level 2 sleep
        if len(self._sleep_saved_buffers):
            model = self.model_runner.model
            for name, buffer in model.named_buffers():
                if name in self._sleep_saved_buffers:
                    buffer.data.copy_(self._sleep_saved_buffers[name].data)
            self._sleep_saved_buffers = {}

    def _maybe_get_memory_pool_context(self,
                                       tag: str) -> AbstractContextManager:
        if self.vllm_config.model_config.enable_sleep_mode:
            from vllm.device_allocator.cumem import CuMemAllocator

            allocator = CuMemAllocator.get_instance()
            if tag == "weights":
                assert allocator.get_current_usage() == 0, (
                    "Sleep mode can only be "
                    "used for one instance per process.")
            context = allocator.use_memory_pool(tag=tag)
        else:
            context = nullcontext()
        return context

    def initialize_cache(self, num_gpu_blocks: int,
                         num_cpu_blocks: int) -> None:
        self.cache_config.num_gpu_blocks = num_gpu_blocks
        self.cache_config.num_cpu_blocks = num_cpu_blocks

    def init_device(self):
        if self.device_config.device.type == "cuda":
            # torch.distributed.all_reduce does not free the input tensor until
            # the synchronization point. This causes the memory usage to grow
            # as the number of all_reduce calls increases. This env var disables
            # this behavior.
            # Related issue:
            # https://discuss.pytorch.org/t/cuda-allocation-lifetime-for-inputs-to-distributed-all-reduce/191573
            os.environ["TORCH_NCCL_AVOID_RECORD_STREAMS"] = "1"

            # This env var set by Ray causes exceptions with graph building.
            os.environ.pop("NCCL_ASYNC_ERROR_HANDLING", None)
            self.device = torch.device(f"cuda:{self.local_rank}")
            current_platform.set_device(self.device)

            current_platform.check_if_supports_dtype(self.model_config.dtype)
            gc.collect()
            torch.cuda.empty_cache()

            # take current memory snapshot
            self.init_snapshot = MemorySnapshot()
            self.requested_memory = (self.init_snapshot.total_memory *
                                     self.cache_config.gpu_memory_utilization)
            if self.init_snapshot.free_memory < self.requested_memory:
                GiB = lambda b: round(b / GiB_bytes, 2)
                raise ValueError(
                    f"Free memory on device "
                    f"({GiB(self.init_snapshot.free_memory)}/"
                    f"{GiB(self.init_snapshot.total_memory)} GiB) on startup "
                    f"is less than desired GPU memory utilization "
                    f"({self.cache_config.gpu_memory_utilization}, "
                    f"{GiB(self.requested_memory)} GiB). Decrease GPU memory "
                    f"utilization or reduce GPU memory used by other processes."
                )
        else:
            raise RuntimeError(
                f"Not support device type: {self.device_config.device}")
        # Initialize the distributed environment.
        init_worker_distributed_environment(self.vllm_config, self.rank,
                                            self.distributed_init_method,
                                            self.local_rank,
                                            current_platform.dist_backend)
        # Set random seed.
        set_random_seed(self.model_config.seed)

        # Construct the model runner
        self.model_runner: GPUModelRunner = GPUModelRunner(
            self.vllm_config, self.device)

        if self.rank == 0:
            # If usage stat is enabled, collect relevant info.
            report_usage_stats(self.vllm_config)

    # FIXME(youkaichao & ywang96): Use TorchDispatchMode instead of memory pool
    # to hijack tensor allocation.
    def load_model(self) -> None:
        eep_scale_up = os.environ.get("VLLM_ELASTIC_EP_SCALE_UP_LAUNCH") == "1"
        with self._maybe_get_memory_pool_context(tag="weights"):
            self.model_runner.load_model(eep_scale_up=eep_scale_up)

    def update_config(self, overrides: dict[str, Any]) -> None:
        self.model_runner.update_config(overrides)

    def reload_weights(self) -> None:
        self.model_runner.reload_weights()

    @torch.inference_mode()
    def determine_available_memory(self) -> int:
        """Profiles the peak memory usage of the model to determine how much
        memory can be used for KV cache without OOMs.

        The engine will first conduct a profiling of the existing memory usage.
        Then, it calculates the free memory that can be used for KV cache in
        bytes.

        Tip:
            You may limit the usage of GPU memory
            by adjusting the `gpu_memory_utilization` parameter.
        """
        GiB = lambda b: b / GiB_bytes
        if kv_cache_memory_bytes := self.cache_config.kv_cache_memory_bytes:
            # still need a profile run which compiles the model for
            # max_num_batched_tokens
            self.model_runner.profile_run()

            msg = (
                f"Initial free memory {GiB(self.init_snapshot.free_memory)} "
                f"GiB, reserved {GiB(kv_cache_memory_bytes):.2f}GiB memory for "
                "KV Cache as specified by kv_cache_memory_bytes config and "
                "skipped memory profiling. This does does not respect the "
                "gpu_memory_utilization config. Only use kv_cache_memory_bytes "
                "config when you want manual control of KV cache memory "
                "size. If OOM'ed, check the difference of initial free "
                "memory between the current run and the previous run "
                "where kv_cache_memory_bytes is suggested and update it "
                "correspondingly.")
            logger.info(msg)
            return kv_cache_memory_bytes

        torch.cuda.empty_cache()
        torch.cuda.reset_peak_memory_stats()

        # Execute a forward pass with dummy inputs to profile the memory usage
        # of the model.
        with memory_profiling(
                self.init_snapshot,
                weights_memory=int(self.model_runner.model_memory_usage),
        ) as profile_result:
            self.model_runner.profile_run()

        self.non_torch_memory = profile_result.non_torch_increase
        self.peak_activation_memory = profile_result.torch_peak_increase

        free_gpu_memory = profile_result.after_profile.free_memory
        # NOTE(woosuk): Here we assume that the other processes using the same
        # GPU did not change their memory usage during the profiling.
        assert self.init_snapshot.free_memory > free_gpu_memory, (
            "Error in memory profiling. "
            f"Initial free memory {GiB(self.init_snapshot.free_memory)} GiB, "
            f"current free memory {GiB(free_gpu_memory)} GiB. "
            "This happens when other processes sharing the same container "
            "release GPU memory while vLLM is profiling during initialization. "
            "To fix this, ensure consistent GPU memory allocation or "
            "isolate vLLM in its own container.")
        self.available_kv_cache_memory_bytes = self.requested_memory \
            - profile_result.non_kv_cache_memory

        unrequested_memory = self.init_snapshot.free_memory \
            - self.requested_memory
        logger.debug(
            "Initial free memory: %.2f GiB; "
            "Requested memory: %.2f (util), %.2f GiB",
            GiB(self.init_snapshot.free_memory),
            self.cache_config.gpu_memory_utilization,
            GiB(self.requested_memory),
        )
        logger.debug(
            "Free memory after profiling: %.2f GiB (total), "
            "%.2f GiB (within requested)",
            GiB(free_gpu_memory),
            GiB(free_gpu_memory - unrequested_memory),
        )
        logger.debug(profile_result)
        logger.info("Available KV cache memory: %.2f GiB",
                    GiB(self.available_kv_cache_memory_bytes))
        gc.collect()

        return int(self.available_kv_cache_memory_bytes)

    def get_kv_cache_spec(self) -> dict[str, KVCacheSpec]:
        return self.model_runner.get_kv_cache_spec()

    def initialize_from_config(self, kv_cache_config: KVCacheConfig) -> None:
        """Allocate GPU KV cache with the specified kv_cache_config."""

        if self.vllm_config.model_config.enable_sleep_mode:
            from vllm.device_allocator.cumem import CuMemAllocator

            allocator = CuMemAllocator.get_instance()
            context = allocator.use_memory_pool(tag="kv_cache")
        else:
            context = nullcontext()
        with context:
            self.model_runner.initialize_kv_cache(kv_cache_config)

    def compile_or_warm_up_model(self) -> None:
        # warm up sizes that are not in cudagraph capture sizes,
        # but users still want to compile for better performance,
        # e.g. for the max-num-batched token size in chunked prefill.
        warmup_sizes = self.vllm_config.compilation_config.compile_sizes.copy()
        if not self.model_config.enforce_eager:
            warmup_sizes = [
                x for x in warmup_sizes if x not in
                self.vllm_config.compilation_config.cudagraph_capture_sizes
            ]
        # We skip EPLB here since we don't want to record dummy metrics
        for size in sorted(warmup_sizes, reverse=True):
            logger.info("Compile and warming up model for size %d", size)
            self.model_runner._dummy_run(size,
                                         skip_eplb=True,
                                         remove_lora=False)
        if self.model_runner.lora_config is not None:
            self.model_runner.maybe_remove_all_loras(
                self.model_runner.lora_config)

        # Warmup and tune the kernels used during model execution before
        # cuda graph capture.
        kernel_warmup(self)

        cuda_graph_memory_bytes = 0
        if not self.model_config.enforce_eager:
            cuda_graph_memory_bytes = self.model_runner.capture_model()

        if (self.cache_config.kv_cache_memory_bytes is None
                and hasattr(self, "peak_activation_memory")):
            # Suggests optimal kv cache memory size if we rely on
            # memory_profiling to guess the kv cache memory size which
            # provides peak_activation_memory and a few other memory
            # consumption. `memory_profiling` does not consider
            # CUDAGraph memory size and may not utilize all gpu memory.
            # Users may want fine-grained control to specify kv cache
            # memory size.
            GiB = lambda b: round(b / GiB_bytes, 2)

            # empirically observed that the memory profiling may
            # slightly underestimate the memory consumption.
            # So leave a small buffer (=150MiB) to avoid OOM.
            redundancy_buffer_memory = 150 * (1 << 20)
            non_kv_cache_memory = (self.model_runner.model_memory_usage +
                                   self.peak_activation_memory +
                                   self.non_torch_memory +
                                   cuda_graph_memory_bytes)
            kv_cache_memory_bytes_to_gpu_limit = (
                self.init_snapshot.free_memory - non_kv_cache_memory -
                redundancy_buffer_memory)
            kv_cache_memory_bytes_to_requested_limit = (
                int(self.requested_memory) - non_kv_cache_memory -
                redundancy_buffer_memory)

            msg = (
                f"Free memory on device "
                f"({GiB(self.init_snapshot.free_memory)}/"
                f"{GiB(self.init_snapshot.total_memory)} GiB) on startup. "
                f"Desired GPU memory utilization is "
                f"({self.cache_config.gpu_memory_utilization}, "
                f"{GiB(self.requested_memory)} GiB). "
                f"Actual usage is {GiB(self.model_runner.model_memory_usage)} "
                f"GiB for weight, {GiB(self.peak_activation_memory)} GiB "
                f"for peak activation, {GiB(self.non_torch_memory)} GiB "
                f"for non-torch memory, and {GiB(cuda_graph_memory_bytes)} "
                f"GiB for CUDAGraph memory. Replace gpu_memory_utilization "
                f"config with `--kv-cache-memory="
                f"{kv_cache_memory_bytes_to_requested_limit}` to fit into "
                f"requested memory, or `--kv-cache-memory="
                f"{kv_cache_memory_bytes_to_gpu_limit}` to fully "
                f"utilize gpu memory. Current kv cache memory in use is "
                f"{int(self.available_kv_cache_memory_bytes)} bytes.")

            logger.info(msg)

        # Warm up sampler and preallocate memory buffer for logits and other
        # sampling related tensors of max possible shape to avoid memory
        # fragmentation issue.
        # NOTE: This is called after `capture_model` on purpose to prevent
        # memory buffers from being cleared by `torch.cuda.empty_cache`.
        if get_pp_group().is_last_rank:
            max_num_reqs = min(self.scheduler_config.max_num_seqs,
                               self.scheduler_config.max_num_batched_tokens)

            # We skip EPLB here since we don't want to record dummy metrics
            hidden_states, last_hidden_states = \
                self.model_runner._dummy_run(
                    num_tokens=max_num_reqs,
                    skip_eplb=True,
                )
            if self.model_runner.is_pooling_model:
                self.model_runner._dummy_pooler_run(hidden_states)
            else:
                self.model_runner._dummy_sampler_run(
                    hidden_states=last_hidden_states)

        # Reset the seed to ensure that the random state is not affected by
        # the model initialization and profiling.
        set_random_seed(self.model_config.seed)

    def get_model(self) -> nn.Module:
        return self.model_runner.get_model()

    def get_supported_tasks(self) -> tuple[SupportedTask, ...]:
        return self.model_runner.get_supported_tasks()

    @torch.inference_mode()
    def execute_model(
        self,
        scheduler_output: "SchedulerOutput",
    ) -> Optional[Union[ModelRunnerOutput, AsyncModelRunnerOutput]]:
        if len(get_pp_group().ranks) == 1:
            return self.model_runner.execute_model(scheduler_output)

        intermediate_tensors = None
        forward_pass = scheduler_output.total_num_scheduled_tokens > 0
        num_scheduled_tokens = scheduler_output.total_num_scheduled_tokens
        num_input_tokens = self.model_runner._get_num_input_tokens(
            num_scheduled_tokens)
        all_gather_tensors = {
            "residual":
            not is_residual_scattered_for_sp(self.vllm_config,
                                             num_input_tokens)
        }
        if forward_pass and not get_pp_group().is_first_rank:
            intermediate_tensors = IntermediateTensors(
                get_pp_group().recv_tensor_dict(
                    all_gather_group=get_tp_group(),
                    all_gather_tensors=all_gather_tensors))

        output = self.model_runner.execute_model(scheduler_output,
                                                 intermediate_tensors)

        assert isinstance(output, IntermediateTensors)
        parallel_config = self.vllm_config.parallel_config
        assert parallel_config.distributed_executor_backend != (
            "external_launcher") and not get_pp_group().is_last_rank

        get_pp_group().send_tensor_dict(output.tensors,
                                        all_gather_group=get_tp_group(),
                                        all_gather_tensors=all_gather_tensors)

        kv_connector_output = output.kv_connector_output
        if not kv_connector_output:
            return None

        # In case of PP with kv transfer, we need to pass through the
        # kv_connector_output
        if (not kv_connector_output.finished_sending
                and not kv_connector_output.finished_recving):
            return EMPTY_MODEL_RUNNER_OUTPUT

        output = copy.copy(EMPTY_MODEL_RUNNER_OUTPUT)
        output.kv_connector_output = kv_connector_output
        return output

    def take_draft_token_ids(self) -> Optional[DraftTokenIds]:
        return self.model_runner.take_draft_token_ids()

    def profile(self, is_start: bool = True):
        if self.profiler is None:
            raise RuntimeError("Profiler is not enabled.")
        if is_start:
            self.profiler.start()
        else:
            self.profiler.stop()
            # only print profiler results on rank 0
            if self.local_rank == 0:
                print(self.profiler.key_averages().table(
                    sort_by="self_cuda_time_total"))

    def execute_dummy_batch(self) -> None:
        self.model_runner._dummy_run(1)

    def add_lora(self, lora_request: LoRARequest) -> bool:
        return self.model_runner.add_lora(lora_request)

    def remove_lora(self, lora_id: int) -> bool:
        return self.model_runner.remove_lora(lora_id)

    def list_loras(self) -> set[int]:
        return self.model_runner.list_loras()

    def pin_lora(self, lora_id: int) -> bool:
        return self.model_runner.pin_lora(lora_id)

    def check_health(self) -> None:
        # worker will always be healthy as long as it's running.
        return

    def _eplb_before_scale_down(self, old_ep_size: int,
                                new_ep_size: int) -> None:
        from vllm.distributed.parallel_state import get_ep_group
        if get_ep_group().rank == 0:
            logger.info("[Elastic EP] Starting expert resharding "
                        "before scaling down...")
        rank_mapping = {
            old_ep_rank: old_ep_rank if old_ep_rank < new_ep_size else -1
            for old_ep_rank in range(old_ep_size)
        }
        assert self.model_runner.eplb_state is not None
        self.model_runner.eplb_state.rearrange(self.model_runner.model,
                                               execute_shuffle=True,
                                               global_expert_load=None,
                                               rank_mapping=rank_mapping)
        torch.cuda.synchronize()
        if get_ep_group().rank == 0:
            logger.info("[Elastic EP] Expert resharding completed!")

    def _eplb_after_scale_up(
            self, old_ep_size: int, new_ep_size: int,
            global_expert_load: Optional[torch.Tensor]) -> None:
        from vllm.distributed.parallel_state import get_ep_group
        if get_ep_group().rank == 0:
            logger.info("[Elastic EP] Starting expert resharding "
                        "after scaling up...")
        rank_mapping = {
            old_ep_rank: old_ep_rank
            for old_ep_rank in range(old_ep_size)
        }
        assert self.model_runner.eplb_state is not None
        self.model_runner.eplb_state.rearrange(
            self.model_runner.model,
            execute_shuffle=True,
            global_expert_load=global_expert_load,
            rank_mapping=rank_mapping)
        if get_ep_group().rank == 0:
            logger.info("[Elastic EP] Expert resharding completed!")

    def _reconfigure_parallel_config(
            self, reconfig_request: ReconfigureDistributedRequest) -> None:
        """
        Update parallel config with provided reconfig_request
        """
        parallel_config = self.vllm_config.parallel_config
        parallel_config.data_parallel_size = \
            reconfig_request.new_data_parallel_size
        if reconfig_request.new_data_parallel_rank != \
        ReconfigureRankType.KEEP_CURRENT_RANK:
            parallel_config.data_parallel_rank = \
                reconfig_request.new_data_parallel_rank
        if reconfig_request.new_data_parallel_rank_local != \
        ReconfigureRankType.KEEP_CURRENT_RANK:
            parallel_config.data_parallel_rank_local = \
                reconfig_request.new_data_parallel_rank_local
        parallel_config.data_parallel_master_ip = \
            reconfig_request.new_data_parallel_master_ip
        parallel_config.data_parallel_master_port = \
            reconfig_request.new_data_parallel_master_port

    def _reconfigure_moe(self, old_ep_size: int,
                         new_ep_size: int) -> Optional[torch.Tensor]:
        """
        Reconfigure MoE modules with provided reconfig_request

        Return the global expert load if new_ep_size > old_ep_size,
        otherwise None
        """
        from vllm.distributed.parallel_state import (
            get_dp_group, get_ep_group, prepare_communication_buffer_for_model)
        from vllm.model_executor.layers.fused_moe.layer import (
            FusedMoEParallelConfig)

        parallel_config = self.vllm_config.parallel_config
        moe_modules = [
            module for module in self.model_runner.model.modules()
            if (module.__class__.__name__ == "FusedMoE"
                or module.__class__.__name__ == "SharedFusedMoE")
        ]
        num_local_experts = moe_modules[0].moe_config.num_local_experts
        assert all(module.moe_config.num_local_experts == num_local_experts
                   for module in moe_modules), (
                       "All MoE modules must have the same number of experts")
        for module in moe_modules:
            module.moe_config.num_experts = num_local_experts * new_ep_size
            module.global_num_experts = module.moe_config.num_experts
            module.moe_parallel_config = FusedMoEParallelConfig.make(
                tp_size_=get_tp_group().world_size,
                dp_size_=get_dp_group().world_size,
                vllm_parallel_config=parallel_config,
            )
            module.moe_config.moe_parallel_config = module.moe_parallel_config
        if new_ep_size < old_ep_size:
            num_local_physical_experts = num_local_experts
            assert self.model_runner.eplb_state is not None
            new_physical_experts = \
                self.model_runner.eplb_state.physical_to_logical_map.shape[1]
            parallel_config.eplb_config.num_redundant_experts = (
                new_physical_experts -
                self.model_runner.eplb_state.logical_replica_count.shape[1])
            global_expert_load = None
        else:
            num_local_physical_experts = torch.tensor([num_local_experts],
                                                      dtype=torch.int32,
                                                      device="cpu")
            torch.distributed.broadcast(num_local_physical_experts,
                                        group=get_ep_group().cpu_group,
                                        group_src=0)
            num_local_physical_experts = num_local_physical_experts.item()
            new_physical_experts = num_local_physical_experts * new_ep_size
            assert self.model_runner.eplb_state is not None
            global_expert_load = self.model_runner.eplb_state.rearrange(
                self.model_runner.model, execute_shuffle=False)
            parallel_config.eplb_config.num_redundant_experts = (
                new_physical_experts - global_expert_load.shape[1])
        prepare_communication_buffer_for_model(self.model_runner.model)
        self.model_runner.model.update_physical_experts_metadata(
            num_physical_experts=new_physical_experts,
            num_local_physical_experts=num_local_physical_experts)
        return global_expert_load

    def reinitialize_distributed(
            self, reconfig_request: ReconfigureDistributedRequest) -> None:
        from vllm.config import set_current_vllm_config
        from vllm.distributed.parallel_state import (
            cleanup_dist_env_and_memory, get_ep_group)

        old_ep_size = get_ep_group().world_size
        old_ep_rank = get_ep_group().rank
        new_ep_size = reconfig_request.new_data_parallel_size * get_tp_group(
        ).world_size * get_pp_group().world_size
        if new_ep_size < old_ep_size:
            self._eplb_before_scale_down(old_ep_size, new_ep_size)

        cleanup_dist_env_and_memory()

        if reconfig_request.new_data_parallel_rank == \
        ReconfigureRankType.SHUTDOWN_CURRENT_RANK:
            assert old_ep_rank >= new_ep_size
            # shutdown
            return

        self._reconfigure_parallel_config(reconfig_request)

        with set_current_vllm_config(self.vllm_config):
            init_worker_distributed_environment(self.vllm_config, self.rank,
                                                self.distributed_init_method,
                                                self.local_rank)

        global_expert_load = self._reconfigure_moe(old_ep_size, new_ep_size)

        if new_ep_size > old_ep_size:
            assert global_expert_load is not None
            self._eplb_after_scale_up(old_ep_size, new_ep_size,
                                      global_expert_load)

    def save_sharded_state(
        self,
        path: str,
        pattern: Optional[str] = None,
        max_size: Optional[int] = None,
    ) -> None:
        from vllm.model_executor.model_loader import ShardedStateLoader
        ShardedStateLoader.save_model(
            self.model_runner.model,
            path,
            pattern=pattern,
            max_size=max_size,
        )

    def save_tensorized_model(
        self,
        tensorizer_config: "TensorizerConfig",
    ) -> None:
        self.model_runner.save_tensorized_model(
            tensorizer_config=tensorizer_config, )

<<<<<<< HEAD
    # def shutdown(self) -> None:
    #     self.model_runner.ensure_kv_transfer_shutdown()
=======
    def shutdown(self) -> None:
        if runner := getattr(self, "model_runner", None):
            runner.ensure_kv_transfer_shutdown()
>>>>>>> e08a3a3f


def init_worker_distributed_environment(
    vllm_config: VllmConfig,
    rank: int,
    distributed_init_method: Optional[str] = None,
    local_rank: int = -1,
    backend: str = "nccl",
) -> None:
    """Initialize the distributed environment."""
    parallel_config = vllm_config.parallel_config
    set_custom_all_reduce(not parallel_config.disable_custom_all_reduce)

    init_distributed_environment(parallel_config.world_size, rank,
                                 distributed_init_method, local_rank, backend)

    ensure_model_parallel_initialized(
        parallel_config.tensor_parallel_size,
        parallel_config.pipeline_parallel_size,
        parallel_config.decode_context_parallel_size)

    ensure_kv_transfer_initialized(vllm_config)<|MERGE_RESOLUTION|>--- conflicted
+++ resolved
@@ -686,14 +686,10 @@
         self.model_runner.save_tensorized_model(
             tensorizer_config=tensorizer_config, )
 
-<<<<<<< HEAD
-    # def shutdown(self) -> None:
-    #     self.model_runner.ensure_kv_transfer_shutdown()
-=======
     def shutdown(self) -> None:
-        if runner := getattr(self, "model_runner", None):
-            runner.ensure_kv_transfer_shutdown()
->>>>>>> e08a3a3f
+        # if runner := getattr(self, "model_runner", None):
+        #     runner.ensure_kv_transfer_shutdown()
+        pass
 
 
 def init_worker_distributed_environment(
