# SPDX-License-Identifier: Apache-2.0
# SPDX-FileCopyrightText: Copyright contributors to the vLLM project

from abc import abstractmethod
from collections.abc import Iterable
from dataclasses import dataclass
from enum import Enum
from typing import Callable, Literal, Optional, Union, overload

import torch
import torch.nn.functional as F
from compressed_tensors.quantization import (QuantizationArgs,
                                             QuantizationStrategy,
                                             QuantizationType)
from torch.nn.parameter import UninitializedParameter

import vllm.envs as envs
from vllm.config import ParallelConfig, get_current_vllm_config
from vllm.distributed import (get_dp_group, get_ep_group,
                              get_tensor_model_parallel_rank,
                              get_tensor_model_parallel_world_size,
                              tensor_model_parallel_all_reduce)
from vllm.distributed.eplb.eplb_state import EplbState
from vllm.forward_context import ForwardContext, get_forward_context
from vllm.logger import init_logger
from vllm.model_executor.custom_op import CustomOp
from vllm.model_executor.layers.fused_moe.rocm_aiter_fused_moe import (
    is_rocm_aiter_moe_enabled)
from vllm.model_executor.layers.quantization.base_config import (
    QuantizationConfig, QuantizeMethodBase)
from vllm.model_executor.utils import set_weight_attrs
from vllm.platforms import current_platform
from vllm.platforms.interface import CpuArchEnum
<<<<<<< HEAD
from vllm.utils import direct_register_custom_op
from vllm.v1.worker.ubatching import get_current_ubatch_context


has_pplx = importlib.util.find_spec("pplx_kernels") is not None
has_deepep = importlib.util.find_spec("deep_ep") is not None
=======
from vllm.utils import direct_register_custom_op, has_deep_ep, has_pplx
>>>>>>> e28533a1

if current_platform.is_cuda_alike():
    from .fused_batched_moe import BatchedTritonExperts
    from .fused_moe import TritonExperts, fused_experts
    from .modular_kernel import (FusedMoEModularKernel,
                                 FusedMoEPermuteExpertsUnpermute,
                                 FusedMoEPrepareAndFinalize)
    if has_pplx():
        from .pplx_prepare_finalize import PplxPrepareAndFinalize
    if has_deep_ep():
        from .deepep_ht_prepare_finalize import DeepEPHTPrepareAndFinalize
        from .deepep_ll_prepare_finalize import (DEEPEP_QUANT_BLOCK_SIZE,
                                                 DeepEPLLPrepareAndFinalize)
else:
    fused_experts = None  # type: ignore
    FusedMoEPermuteExpertsUnpermute = None  # type: ignore
    FusedMoEPrepareAndFinalize = None  # type: ignore
if is_rocm_aiter_moe_enabled():
    from vllm.model_executor.layers.fused_moe.rocm_aiter_fused_moe import (  # noqa: E501
        rocm_aiter_grouped_topk as grouped_topk)
elif current_platform.is_cpu():
    pass
else:
    from vllm.model_executor.layers.fused_moe.fused_moe import grouped_topk
if current_platform.is_tpu():
    from .moe_pallas import fused_moe as fused_moe_pallas
else:
    fused_moe_pallas = None  # type: ignore
logger = init_logger(__name__)


@dataclass
class FusedMoEParallelConfig:
    tp_size: int
    dp_size: int
    ep_size: int
    tp_rank: int
    dp_rank: int
    ep_rank: int

    use_ep: bool  # whether to use EP or not

    @property
    def use_all2all_kernels(self):
        return self.dp_size > 1 and self.use_ep

    @property
    def use_pplx_kernels(self):
        return (self.use_all2all_kernels
                and envs.VLLM_ALL2ALL_BACKEND == "pplx")

    @property
    def use_deepep_ht_kernels(self):
        return (self.use_all2all_kernels
                and envs.VLLM_ALL2ALL_BACKEND == "deepep_high_throughput")

    @property
    def use_deepep_ll_kernels(self):
        return (self.use_all2all_kernels
                and envs.VLLM_ALL2ALL_BACKEND == "deepep_low_latency")

    @staticmethod
    def make(tp_size_: int, dp_size_: int,
             vllm_parallel_config: ParallelConfig) -> "FusedMoEParallelConfig":
        """
        Determine MoE parallel configuration. Based on the input tp_size_,
        dp_size_, ep_size_ and vllm's parallel config, determine what
        level's of parallelism to use in the fused moe layer.

        Args:
            tp_size_ (int): tp_size passed into the FusedMoE constructor.
            dp_size_ (int): dp_size passed into the FusedMoE constructor.
            ep_size_ (int): ep_size passed into the FusedMoE constructor.
            vllm_parallel_config (ParallelConfig): vllm's parallel config
            object.

        Examples:
        When there is no parallelism requested, i.e. tp_size_ = dp_size_ = 1,
        we simply return the sizes unaltered and the ranks set to 0.

        Expert Parallelism is considered only when either dp_size_ or tp_size_
        is non trivial.

        When TP = 2, DP = 1 and EP = False, the configuration on different
        devices,
            - device 0 : TP = {2, 0} DP = {1, 0} EP = {1, 0} //
                         legend : {size, rank}
            - device 1 : TP = {2, 1} DP = {1, 0} EP = {1, 0}
            - Comment : Tensors are sharded across 2 devices.

        When TP = 1, DP = 2 and EP = False, the configuration on different
        devices,
            - device 0 : TP = {2, 0} DP = {2, 0} EP = {1, 0}
            - device 1 : TP = {2, 1} DP = {2, 1} EP = {1, 0}
            - Comment: There are 2 engine instances and the tensors are sharded
              across 2 decvices.

        When TP = 2, DP = 2 and EP = False, the configuration on different
        devices,
            - device 0: TP = {4, 0} DP = {2, 0} EP = {1, 0}
            - device 1: TP = {4, 1} DP = {2, 0} EP = {1, 0}
            - device 2: TP = {4, 2} DP = {2, 1} EP = {1, 0}
            - device 3: TP = {4, 3} DP = {2, 1} EP = {1, 0}
            - Comment: There are 2 engine instances and the tensors are sharded
              across 4 devices.

        When, TP = 2, DP = 1 and EP = True, the configuration on different
        devices,
            - device 0: TP = {1, 0} DP = {1, 0} EP = {2, 0}
            - device 1: TP = {1, 0} DP = {1, 0} EP = {2, 1}
            - Comment: The experts are split between the 2 devices.

        When, TP = 1, DP = 2 and EP = True, the configuration on different
        devices,
            - device 0: TP = {1, 0} DP = {2, 0} EP = {2, 0}
            - device 1: TP = {1, 0} DP = {2, 1} EP = {2, 1}
            - Comment: There are 2 engine instances and the experts are split
              between the 2 devices.

        When TP = 2, DP = 2 and EP = True, the configuration on different
        devices,
            - device 0: TP = {1, 0} DP = {2, 0} EP = {4, 0}
            - device 1: TP = {1, 0} DP = {2, 0} EP = {4, 1}
            - device 2: TP = {1, 0} DP = {2, 1} EP = {4, 2}
            - device 3: TP = {1, 0} DP = {2, 1} EP = {4, 3}
            - Comment: There are 2 engine instances and the experts are split
              between the 4 devices.
        """

        def flatten_tp_across_dp(dp_rank: int):
            tp_rank = 0 if tp_size_ == 1 else get_tensor_model_parallel_rank()
            # There are actually dp_size_ * tp_size_ devices. Update tp_size
            # and tp_rank so we shard across all devices.
            tp_size = dp_size_ * tp_size_
            tp_rank = dp_rank * tp_size_ + tp_rank
            return tp_size, tp_rank

        use_ep = (dp_size_ * tp_size_ > 1
                  and vllm_parallel_config.enable_expert_parallel)

        dp_size = dp_size_
        dp_rank = get_dp_group().rank_in_group if dp_size > 1 else 0
        tp_size, tp_rank = flatten_tp_across_dp(dp_rank)

        if not use_ep:
            return FusedMoEParallelConfig(tp_size=tp_size,
                                          tp_rank=tp_rank,
                                          dp_size=dp_size,
                                          dp_rank=dp_rank,
                                          ep_size=1,
                                          ep_rank=0,
                                          use_ep=False)
        # DP + EP / TP + EP / DP + TP + EP
        assert use_ep
        # In EP, each device owns a set of experts fully. There is no tensor
        # parallel update tp_size, tp_rank, ep_size and ep_rank to reflect that.
        ep_size = tp_size
        ep_rank = tp_rank
        return FusedMoEParallelConfig(tp_size=1,
                                      tp_rank=0,
                                      dp_size=dp_size,
                                      dp_rank=dp_rank,
                                      ep_size=ep_size,
                                      ep_rank=ep_rank,
                                      use_ep=True)


# Adapted from pplx-kernels tests/all_to_all_utils.py
@dataclass
class MoEConfig:
    num_experts: int
    experts_per_token: int
    hidden_dim: int

    num_local_experts: int
    moe_parallel_config: FusedMoEParallelConfig

    in_dtype: torch.dtype  # The activation type.
    quant_dtype: torch.dtype = None

    # TODO: add more quantization params, blocked, per-token, etc.
    block_size: int = 128

    max_num_tokens: int = envs.VLLM_MOE_DP_CHUNK_SIZE

    def __post_init__(self):
        if self.dp_size > 1:
            logger.debug("Using MOEConfig::max_num_tokens=%d",
                         self.max_num_tokens)

    @property
    def tp_size(self):
        return self.moe_parallel_config.tp_size

    @property
    def dp_size(self):
        return self.moe_parallel_config.dp_size

    @property
    def ep_size(self):
        return self.moe_parallel_config.ep_size

    @property
    def tp_rank(self):
        return self.moe_parallel_config.tp_rank

    @property
    def dp_rank(self):
        return self.moe_parallel_config.dp_rank

    @property
    def ep_rank(self):
        return self.moe_parallel_config.ep_rank

    @property
    def use_ep(self):
        return self.moe_parallel_config.use_ep

    @property
    def use_pplx_kernels(self):
        return self.moe_parallel_config.use_pplx_kernels

    @property
    def use_deepep_ht_kernels(self):
        return self.moe_parallel_config.use_deepep_ht_kernels

    @property
    def use_deepep_ll_kernels(self):
        return self.moe_parallel_config.use_deepep_ll_kernels


class FusedMoeWeightScaleSupported(Enum):
    TENSOR = "tensor"
    CHANNEL = "channel"
    GROUP = "group"
    BLOCK = "block"


def get_quant_config_input_activations(
        quant_config: Optional[QuantizationConfig]
) -> Optional[QuantizationArgs]:
    if (quant_config is not None and hasattr(quant_config, 'target_scheme_map')
            and "Linear" in quant_config.target_scheme_map and
            "input_activations" in quant_config.target_scheme_map["Linear"]):
        return quant_config.target_scheme_map["Linear"].get(
            "input_activations")
    else:
        return None


class FusedMoEMethodBase(QuantizeMethodBase):

    moe: MoEConfig

    @abstractmethod
    def create_weights(self, layer: torch.nn.Module, num_experts: int,
                       hidden_size: int, intermediate_size_per_partition: int,
                       params_dtype: torch.dtype, **extra_weight_attrs):
        raise NotImplementedError

    def init_prepare_finalize(self, moe: MoEConfig,
                              quant_config: Optional[QuantizationConfig]):
        all2all_manager = get_ep_group().device_communicator.all2all_manager
        assert all2all_manager is not None

        self.moe = moe
        quant_dtype = None
        act_quant_block_size = None
        from vllm.model_executor.layers.quantization.fp8 import Fp8Config
        if isinstance(quant_config, Fp8Config):
            act_quant_block_size = quant_config.weight_block_size
            quant_dtype = torch.float8_e4m3fn

        prepare_finalize: Optional[Union[PplxPrepareAndFinalize,
                                         DeepEPHTPrepareAndFinalize,
                                         DeepEPLLPrepareAndFinalize]] = None
        if moe.use_pplx_kernels:
            all_to_all_args = dict(
                max_num_tokens=moe.max_num_tokens,
                num_experts=moe.num_experts,
                experts_per_token=moe.experts_per_token,  # topk
                rank=all2all_manager.rank,
                world_size=all2all_manager.world_size,
                # dp_size actually means tp_size, bug in pplx kernels
                dp_size=all2all_manager.tp_group.world_size,
                hidden_dim=moe.hidden_dim,
                hidden_dim_bytes=moe.hidden_dim * moe.quant_dtype.itemsize,
                # For blocked per token: set to
                #   ceil_div(hidden_dim, block_size) * sizeof(float32)
                # For per-token: set to sizeof(float32)
                hidden_dim_scale_bytes=(
                    0 if moe.quant_dtype.itemsize != 1 else
                    ((moe.hidden_dim + moe.block_size - 1) // moe.block_size *
                     torch.float32.itemsize)),
            )

            # Intranode pplx a2a takes a group name while internode does not.
            if not all2all_manager.internode:
                all_to_all_args[
                    "group_name"] = all2all_manager.cpu_group.group_name

            handles = all2all_manager.get_handles(all_to_all_args)

            input_activations = get_quant_config_input_activations(
                quant_config)

            prepare_finalize = PplxPrepareAndFinalize(
                handles,
                max_num_tokens=moe.max_num_tokens,
                world_size=all2all_manager.world_size,
                rank=all2all_manager.rank,
                # dp_size actually means tp_size, bug in pplx kernels
                dp_size=all2all_manager.tp_group.world_size,
                quant_dtype=moe.quant_dtype,
                per_act_token=(input_activations.strategy
                               == QuantizationStrategy.TOKEN
                               if input_activations is not None else False),
            )
        elif moe.use_deepep_ht_kernels:
            assert moe.dp_size == all2all_manager.dp_world_size

            all_to_all_args = dict()
            handle = all2all_manager.get_handle(all_to_all_args)
            prepare_finalize = DeepEPHTPrepareAndFinalize(
                handle,
                world_size=all2all_manager.world_size,
                rank=all2all_manager.rank,
                dp_size=all2all_manager.dp_world_size,
                rank_expert_offset=all2all_manager.rank *
                moe.num_local_experts,
                quant_dtype=quant_dtype,
                block_shape=act_quant_block_size,
            )

        elif moe.use_deepep_ll_kernels:
            assert moe.dp_size == all2all_manager.dp_world_size

            all_to_all_args = dict(
                max_num_tokens_per_dp_rank=moe.max_num_tokens,
                token_hidden_size=moe.hidden_dim,
                num_ep_ranks=all2all_manager.world_size,
                num_global_experts=moe.num_experts,
                num_local_experts=moe.num_experts //
                all2all_manager.world_size)
            handles = all2all_manager.get_handles(all_to_all_args)

            # Note : We may want to use FP8 dispatch even otherwise just to
            # reduce datamovement
            assert act_quant_block_size is not None
            use_fp8_dispatch = (quant_dtype == current_platform.fp8_dtype()
                                and act_quant_block_size[1]
                                == DEEPEP_QUANT_BLOCK_SIZE)

            # Note (varun): Whether to use FP8 dispatch or not needs some
            # profiling. Turning it off for now.
            prepare_finalize = DeepEPLLPrepareAndFinalize(
                handles,
                world_size=all2all_manager.world_size,
                dp_size=all2all_manager.dp_world_size,
                max_tokens_per_rank=moe.max_num_tokens,
                quant_dtype=quant_dtype,
                block_shape=act_quant_block_size,
                use_fp8_dispatch=use_fp8_dispatch,
            )

        self.topk_indices_dtype = None
        if prepare_finalize is not None:
            self.topk_indices_dtype = prepare_finalize.topk_indices_dtype()
            experts = self.select_gemm_impl(prepare_finalize, moe)
            self.fused_experts = FusedMoEModularKernel(
                prepare_finalize,
                experts,
            )

    def select_gemm_impl(
            self, prepare_finalize: FusedMoEPrepareAndFinalize,
            moe: Optional[MoEConfig]) -> FusedMoEPermuteExpertsUnpermute:
        # based on the all2all implementation, select the appropriate
        # gemm implementation
        raise NotImplementedError(
            "Subclass must select appropriate gemm implementation"
            " based on the prepare_finalize")

    @abstractmethod
    def apply(
        self,
        layer: torch.nn.Module,
        x: torch.Tensor,
        router_logits: torch.Tensor,
        top_k: int,
        renormalize: bool,
        use_grouped_topk: bool = False,
        topk_group: Optional[int] = None,
        num_expert_group: Optional[int] = None,
        global_num_experts: int = -1,
        expert_map: Optional[torch.Tensor] = None,
        custom_routing_function: Optional[Callable] = None,
        scoring_func: str = "softmax",
        e_score_correction_bias: Optional[torch.Tensor] = None,
        apply_router_weight_on_input: bool = False,
        activation: str = "silu",
        enable_eplb: bool = False,
        expert_load_view: Optional[torch.Tensor] = None,
        logical_to_physical_map: Optional[torch.Tensor] = None,
        logical_replica_count: Optional[torch.Tensor] = None,
    ) -> torch.Tensor:
        raise NotImplementedError


@CustomOp.register("unquantized_fused_moe")
class UnquantizedFusedMoEMethod(FusedMoEMethodBase, CustomOp):
    """MoE method without quantization."""

    def __init__(self, moe: MoEConfig):
        super().__init__()
        self.fused_experts = fused_experts  # type: ignore
        self.topk_indices_dtype = None
        self.moe = moe

        self.rocm_aiter_moe_enabled = is_rocm_aiter_moe_enabled()
        if self.rocm_aiter_moe_enabled:
            from .rocm_aiter_fused_moe import rocm_aiter_fused_experts
            self.rocm_aiter_fused_experts = rocm_aiter_fused_experts
        else:
            self.rocm_aiter_fused_experts = None  # type: ignore

    def select_gemm_impl(self, prepare_finalize: FusedMoEPrepareAndFinalize,
                         moe: Optional[MoEConfig]):

        assert self.fused_experts == fused_experts

        all2all_manager = get_ep_group().device_communicator.all2all_manager
        assert all2all_manager is not None

        experts: Optional[FusedMoEPermuteExpertsUnpermute] = None

        use_batched_experts = prepare_finalize.max_num_tokens_per_rank(
        ) is not None
        if use_batched_experts:
            logger.debug("BatchedTritonExperts %s", self.moe)
            assert self.moe.dp_size == all2all_manager.dp_world_size
            experts = BatchedTritonExperts(
                max_num_tokens=self.moe.max_num_tokens,
                world_size=all2all_manager.world_size,
                # dp_size actually means tp_size, bug in pplx kernels
                dp_size=all2all_manager.tp_group.world_size,
                use_fp8_w8a8=False,
                use_int8_w8a8=False,
                use_int8_w8a16=False,
                use_int4_w4a16=False,
                block_shape=None,
                per_channel_quant=False,
            )
        else:
            logger.debug("TritonExperts %s", self.moe)
            experts = TritonExperts(
                use_fp8_w8a8=False,
                use_int8_w8a8=False,
                use_int8_w8a16=False,
                use_int4_w4a16=False,
                block_shape=None,
                per_channel_quant=False,
            )
        return experts

    def create_weights(self, layer: torch.nn.Module, num_experts: int,
                       hidden_size: int, intermediate_size_per_partition: int,
                       params_dtype: torch.dtype, **extra_weight_attrs):
        # Fused gate_up_proj (column parallel)
        w13_weight = torch.nn.Parameter(torch.empty(
            num_experts,
            2 * intermediate_size_per_partition,
            hidden_size,
            dtype=params_dtype),
                                        requires_grad=False)
        layer.register_parameter("w13_weight", w13_weight)
        set_weight_attrs(w13_weight, extra_weight_attrs)

        # down_proj (row parallel)
        w2_weight = torch.nn.Parameter(torch.empty(
            num_experts,
            hidden_size,
            intermediate_size_per_partition,
            dtype=params_dtype),
                                       requires_grad=False)
        layer.register_parameter("w2_weight", w2_weight)
        set_weight_attrs(w2_weight, extra_weight_attrs)

    def _maybe_pad_weight(self, weight: torch.Tensor) -> torch.Tensor:
        # Pad the weight tensor. This is an optimization on ROCm platform, which
        # can benefit from tensors located far enough from one another in memory
        if (envs.VLLM_ROCM_MOE_PADDING and current_platform.is_rocm()
                and weight.stride(-1) == 1
                and (weight.stride(-2) * weight.element_size()) % 512 == 0):
            num_pad = 256 // weight.element_size()
            weight = F.pad(weight, (0, num_pad), "constant", 0)[..., :-num_pad]
            torch.cuda.empty_cache()
        return weight

    def process_weights_after_loading(self, layer: torch.nn.Module) -> None:
        super().process_weights_after_loading(layer)

        # Padding the weight for better performance on ROCm
        layer.w13_weight.data = self._maybe_pad_weight(layer.w13_weight.data)
        layer.w2_weight.data = self._maybe_pad_weight(layer.w2_weight.data)
        # Lazy import to avoid importing triton.
        from vllm.model_executor.layers.fused_moe.rocm_aiter_fused_moe import (
            shuffle_weights)

        if self.rocm_aiter_moe_enabled:
            shuffled_w13, shuffled_w2 = shuffle_weights(
                layer.w13_weight.data, layer.w2_weight.data)

            layer.w13_weight.data = shuffled_w13
            layer.w2_weight.data = shuffled_w2

        if current_platform.is_cpu():
            if current_platform.get_cpu_architecture() == CpuArchEnum.X86:
                import intel_extension_for_pytorch as ipex
                layer.ipex_fusion = ipex.llm.modules.GatedMLPMOE(
                    layer.w13_weight,
                    layer.w2_weight,
                    use_prepack=envs.VLLM_CPU_MOE_PREPACK,
                )
            else:
                raise NotImplementedError("CPU MOE only supports x86 arch.")

    def apply(
        self,
        layer: torch.nn.Module,
        x: torch.Tensor,
        router_logits: torch.Tensor,
        top_k: int,
        renormalize: bool,
        use_grouped_topk: bool = False,
        topk_group: Optional[int] = None,
        num_expert_group: Optional[int] = None,
        global_num_experts: int = -1,
        expert_map: Optional[torch.Tensor] = None,
        custom_routing_function: Optional[Callable] = None,
        scoring_func: str = "softmax",
        e_score_correction_bias: Optional[torch.Tensor] = None,
        apply_router_weight_on_input: bool = False,
        activation: str = "silu",
        enable_eplb: bool = False,
        expert_load_view: Optional[torch.Tensor] = None,
        logical_to_physical_map: Optional[torch.Tensor] = None,
        logical_replica_count: Optional[torch.Tensor] = None,
    ) -> torch.Tensor:
        if enable_eplb:
            raise NotImplementedError(
                "EPLB not supported for `UnquantizedFusedMoEMethod` yet.")

        return self.forward(
            x=x,
            layer=layer,
            router_logits=router_logits,
            top_k=top_k,
            renormalize=renormalize,
            use_grouped_topk=use_grouped_topk,
            topk_group=topk_group,
            num_expert_group=num_expert_group,
            global_num_experts=global_num_experts,
            expert_map=expert_map,
            custom_routing_function=custom_routing_function,
            scoring_func=scoring_func,
            e_score_correction_bias=e_score_correction_bias,
            activation=activation,
            apply_router_weight_on_input=apply_router_weight_on_input)

    def forward_cuda(
        self,
        layer: torch.nn.Module,
        x: torch.Tensor,
        use_grouped_topk: bool,
        top_k: int,
        router_logits: torch.Tensor,
        renormalize: bool,
        topk_group: Optional[int] = None,
        num_expert_group: Optional[int] = None,
        global_num_experts: int = -1,
        expert_map: Optional[torch.Tensor] = None,
        custom_routing_function: Optional[Callable] = None,
        scoring_func: str = "softmax",
        e_score_correction_bias: Optional[torch.Tensor] = None,
        apply_router_weight_on_input: bool = False,
        activation: str = "silu",
    ) -> torch.Tensor:

        topk_weights, topk_ids = FusedMoE.select_experts(
            hidden_states=x,
            router_logits=router_logits,
            use_grouped_topk=use_grouped_topk,
            top_k=top_k,
            renormalize=renormalize,
            topk_group=topk_group,
            num_expert_group=num_expert_group,
            custom_routing_function=custom_routing_function,
            scoring_func=scoring_func,
            e_score_correction_bias=e_score_correction_bias,
            indices_type=self.topk_indices_dtype)

        if self.rocm_aiter_moe_enabled:
            assert expert_map is None
            return self.rocm_aiter_fused_experts(
                hidden_states=x,
                w1=layer.w13_weight,
                w2=layer.w2_weight,
                topk_weights=topk_weights,
                topk_ids=topk_ids,
                activation=activation,
                apply_router_weight_on_input=apply_router_weight_on_input)
        else:
            return self.fused_experts(
                hidden_states=x,
                w1=layer.w13_weight,
                w2=layer.w2_weight,
                topk_weights=topk_weights,
                topk_ids=topk_ids,
                inplace=True,
                activation=activation,
                apply_router_weight_on_input=apply_router_weight_on_input,
                global_num_experts=global_num_experts,
                expert_map=expert_map,
            )

    def forward_cpu(
        self,
        layer: torch.nn.Module,
        x: torch.Tensor,
        use_grouped_topk: bool,
        top_k: int,
        router_logits: torch.Tensor,
        renormalize: bool,
        topk_group: Optional[int] = None,
        num_expert_group: Optional[int] = None,
        global_num_experts: int = -1,
        expert_map: Optional[torch.Tensor] = None,
        custom_routing_function: Optional[Callable] = None,
        scoring_func: str = "softmax",
        e_score_correction_bias: Optional[torch.Tensor] = None,
        activation: str = "silu",
        apply_router_weight_on_input: bool = False,
        **kwargs,
    ):
        assert activation == "silu", f"{activation} is not supported."
        assert apply_router_weight_on_input is False
        return layer.ipex_fusion(
            x,
            use_grouped_topk,
            top_k,
            router_logits,
            renormalize,
            topk_group,
            num_expert_group,
            custom_routing_function,
            scoring_func,
            e_score_correction_bias,
        )

    def forward_hpu(
        self,
        layer: torch.nn.Module,
        x: torch.Tensor,
        use_grouped_topk: bool,
        top_k: int,
        router_logits: torch.Tensor,
        renormalize: bool,
        topk_group: Optional[int] = None,
        num_expert_group: Optional[int] = None,
        global_num_experts: int = -1,
        expert_map: Optional[torch.Tensor] = None,
        custom_routing_function: Optional[Callable] = None,
        scoring_func: str = "softmax",
        e_score_correction_bias: Optional[torch.Tensor] = None,
        apply_router_weight_on_input: bool = False,
        activation: str = "silu",
    ) -> torch.Tensor:
        assert not use_grouped_topk
        assert num_expert_group is None
        assert topk_group is None
        assert custom_routing_function is None
        assert layer is not None
        assert apply_router_weight_on_input is False
        if scoring_func != "softmax":
            raise NotImplementedError(
                "Only softmax scoring function is supported for HPU.")
        if e_score_correction_bias is not None:
            raise NotImplementedError(
                "Expert score correction bias is not supported for HPU.")
        return layer.hpu_fused_moe(x, layer.w13_weight, layer.w2_weight,
                                   router_logits, top_k)

    def forward_tpu(
        self,
        layer: torch.nn.Module,
        x: torch.Tensor,
        use_grouped_topk: bool,
        top_k: int,
        router_logits: torch.Tensor,
        renormalize: bool,
        topk_group: Optional[int] = None,
        num_expert_group: Optional[int] = None,
        global_num_experts: int = -1,
        expert_map: Optional[torch.Tensor] = None,
        custom_routing_function: Optional[Callable] = None,
        scoring_func: str = "softmax",
        e_score_correction_bias: Optional[torch.Tensor] = None,
        apply_router_weight_on_input: bool = False,
        activation: str = "silu",
    ) -> torch.Tensor:
        assert not use_grouped_topk
        assert num_expert_group is None
        assert topk_group is None
        assert custom_routing_function is None
        assert apply_router_weight_on_input is False
        if scoring_func != "softmax":
            raise NotImplementedError(
                "Only softmax scoring function is supported for TPU.")
        if e_score_correction_bias is not None:
            raise NotImplementedError(
                "Expert score correction bias is not supported for TPU.")
        assert activation == "silu", f"{activation} is not supported for TPU."
        return fused_moe_pallas(hidden_states=x,
                                w1=layer.w13_weight,
                                w2=layer.w2_weight,
                                topk=top_k,
                                gating_output=router_logits,
                                global_num_experts=global_num_experts,
                                expert_map=expert_map,
                                renormalize=renormalize)

    forward_native = forward_tpu if current_platform.is_tpu() else forward_cuda


def determine_expert_map(
        ep_size: int, ep_rank: int,
        global_num_experts: int) -> tuple[int, Optional[torch.Tensor]]:
    """
        Calculates how many experts should be assigned to each rank for EP and
        creates a mapping from global to local expert index. Experts are
        distributed evenly across ranks. Any remaining are assigned to the
        last rank.

        Args:
            ep_size (int): The size of the expert parallel group
            global_num_experts (int): The total number of experts in the model.

        Returns:
            tuple[int, Optional[torch.Tensor]]: A tuple containing:
                - local_num_experts (int): The number of experts assigned
                    to the current rank.
                - expert_map (Optional[torch.Tensor]): A tensor of shape
                    (global_num_experts,) mapping from global to local index.
                    Contains -1 for experts not assigned to the current rank.
                    Returns None if ep_size is 1.
        """
    assert ep_size > 0
    if ep_size == 1:
        return (global_num_experts, None)

    local_num_experts = global_num_experts // ep_size

    # Create a tensor of size num_experts filled with -1
    expert_map = torch.full((global_num_experts, ), -1, dtype=torch.int32)
    # Create a expert map for the local experts
    if ep_rank < (ep_size - 1):
        # Each non-last rank gets local_num_experts experts.
        expert_map[ep_rank * local_num_experts:
                        (ep_rank + 1) * local_num_experts] = \
            torch.arange(0, local_num_experts, dtype=torch.int32)
    else:
        # All remaining experts are assigned to the last rank.
        local_num_experts = (global_num_experts - ep_rank * local_num_experts)

        expert_map[-local_num_experts:] = \
            torch.arange(0, local_num_experts, dtype=torch.int32)
    return (local_num_experts, expert_map)


class FusedMoE(torch.nn.Module):
    """FusedMoE layer for MoE models.

    This layer contains both MergedColumnParallel weights (gate_up_proj /
    w13) and RowParallelLinear weights (down_proj/ w2).

    Note: Mixtral uses w1, w2, and w3 for gate, up, and down_proj. We
    copy that naming convention here and handle any remapping in the
    load_weights function in each model implementation.

    Args:
        num_experts: Number of experts in the model
        top_k: Number of experts selected for each token
        hidden_size: Input hidden state size of the transformer
        intermediate_size: Intermediate size of the experts
        params_dtype: Data type for the parameters.
        reduce_results: Whether to all all_reduce on the output of the layer
        renomalize: Whether to renormalize the logits in the fused_moe kernel
        quant_config: Quantization configure.
        enable_eplb: Whether to enable expert parallelism load balancer.
    """

    def __init__(
        self,
        num_experts: int,  # Global number of experts
        top_k: int,
        hidden_size: int,
        intermediate_size: int,
        params_dtype: Optional[torch.dtype] = None,
        reduce_results: bool = False,
        renormalize: bool = True,
        use_grouped_topk: bool = False,
        num_expert_group: Optional[int] = None,
        topk_group: Optional[int] = None,
        quant_config: Optional[QuantizationConfig] = None,
        tp_size: Optional[int] = None,
        ep_size: Optional[int] = None,
        dp_size: Optional[int] = None,
        prefix: str = "",
        custom_routing_function: Optional[Callable] = None,
        scoring_func: str = "softmax",
        e_score_correction_bias: Optional[torch.Tensor] = None,
        apply_router_weight_on_input: bool = False,
        activation: str = "silu",
        enable_eplb: bool = False,
        num_redundant_experts: int = 0,
    ):
        super().__init__()
        if params_dtype is None:
            params_dtype = torch.get_default_dtype()
        self.params_dtype = params_dtype

        vllm_config = get_current_vllm_config()
        self.moe_parallel_config: FusedMoEParallelConfig = (
            FusedMoEParallelConfig.make(
                tp_size_=(tp_size if tp_size is not None else
                          get_tensor_model_parallel_world_size()),
                dp_size_=(dp_size if dp_size is not None else
                          get_dp_group().world_size),
                vllm_parallel_config=vllm_config.parallel_config))

        self.global_num_experts = num_experts + num_redundant_experts

        # For smuggling this layer into the fused moe custom op
        compilation_config = vllm_config.compilation_config
        if prefix in compilation_config.static_forward_context:
            raise ValueError("Duplicate layer name: {}".format(prefix))
        compilation_config.static_forward_context[prefix] = self
        self.layer_name = prefix

        self.enable_eplb = enable_eplb
        self.expert_load_view: Optional[torch.Tensor] = None
        self.logical_to_physical_map: Optional[torch.Tensor] = None
        self.logical_replica_count: Optional[torch.Tensor] = None

        # Determine expert maps
        if self.use_ep:
            if self.enable_eplb:
                assert self.global_num_experts % self.ep_size == 0, \
                    "EPLB currently only supports even distribution of " \
                    "experts across ranks."
            else:
                assert num_redundant_experts == 0, \
                    "Redundant experts are only supported with EPLB."
            self.local_num_experts, self.expert_map = determine_expert_map(
                ep_size=self.ep_size,
                ep_rank=self.ep_rank,
                global_num_experts=self.global_num_experts)
        else:
            self.local_num_experts, self.expert_map = (self.global_num_experts,
                                                       None)

        self.top_k = top_k

        assert intermediate_size % self.tp_size == 0
        self.hidden_size = hidden_size
        self.intermediate_size_per_partition = intermediate_size // self.tp_size
        self.reduce_results = reduce_results
        self.renormalize = renormalize
        self.use_grouped_topk = use_grouped_topk
        if self.use_grouped_topk:
            assert num_expert_group is not None and topk_group is not None
        self.num_expert_group = num_expert_group
        self.topk_group = topk_group
        self.custom_routing_function = custom_routing_function
        self.scoring_func = scoring_func
        self.e_score_correction_bias = e_score_correction_bias
        self.apply_router_weight_on_input = apply_router_weight_on_input
        self.activation = activation

        if self.scoring_func != "softmax" and not self.use_grouped_topk:
            raise ValueError("Only softmax scoring function is supported for "
                             "non-grouped topk.")
        if current_platform.is_hpu():
            from vllm_hpu_extension.ops import DynamicFusedMOE
            self.hpu_fused_moe = DynamicFusedMOE(self.global_num_experts)

        # Only support float8 for now.
        quant_dtype = params_dtype
        if quant_config is not None:
            input_activations = get_quant_config_input_activations(
                quant_config)
            if (input_activations is not None
                    and input_activations.num_bits == 8
                    and input_activations.type == QuantizationType.FLOAT):
                quant_dtype = torch.float8_e4m3fn

        moe = MoEConfig(
            num_experts=self.global_num_experts,
            experts_per_token=top_k,
            hidden_dim=hidden_size,
            num_local_experts=self.local_num_experts,
            moe_parallel_config=self.moe_parallel_config,
            in_dtype=params_dtype,
            quant_dtype=quant_dtype,
            max_num_tokens=envs.VLLM_MOE_DP_CHUNK_SIZE,
        )
        self.moe_config = moe
        self.quant_config = quant_config

        # Note: get_quant_method will look at the layer's local_num_experts
        # for heuristic purposes, so it must be initialized first.
        quant_method: Optional[QuantizeMethodBase] = None
        quant_method = (UnquantizedFusedMoEMethod(moe) if quant_config is None
                        else quant_config.get_quant_method(self, prefix))

        assert quant_method is not None
        assert isinstance(quant_method, FusedMoEMethodBase)
        self.quant_method = quant_method

        if self.enable_eplb:
            from vllm.model_executor.layers.quantization.fp8 import (
                Fp8MoEMethod)
            if not isinstance(quant_method, Fp8MoEMethod):
                # TODO: Add support for additional quantization methods.
                # The implementation for other quantization methods does not
                # contain essential differences, but the current quant API
                # design causes duplicated work when extending to new
                # quantization methods, so I'm leaving it for now.
                # If you plan to add support for more quantization methods,
                # please refer to the implementation in `Fp8MoEMethod`.
                raise NotImplementedError("EPLB is only supported for FP8 "
                                          "quantization for now.")

        moe_quant_params = {
            "num_experts": self.local_num_experts,
            "hidden_size": hidden_size,
            "intermediate_size_per_partition":
            self.intermediate_size_per_partition,
            "params_dtype": params_dtype,
            "weight_loader": self.weight_loader,
        }
        # need full intermediate size pre-sharding for WNA16 act order
        if (self.quant_method.__class__.__name__
                in ("GPTQMarlinMoEMethod",
                    "CompressedTensorsWNA16MarlinMoEMethod",
                    "CompressedTensorsWNA16MoEMethod")):
            moe_quant_params["intermediate_size_full"] = intermediate_size

        self.quant_method.create_weights(layer=self, **moe_quant_params)

        # Chunked all2all staging tensor
        self.batched_hidden_states: Optional[torch.Tensor] = None
        self.batched_router_logits: Optional[torch.Tensor] = None
        if (self.moe_parallel_config.use_pplx_kernels
                or self.moe_parallel_config.use_deepep_ll_kernels):
            act_dtype = vllm_config.model_config.dtype
            self.batched_hidden_states = torch.zeros(
                (2, envs.VLLM_MOE_DP_CHUNK_SIZE, self.hidden_size),
                dtype=act_dtype,
                device=torch.cuda.current_device())

            # Note here we use `num_experts` which is logical expert count
            self.batched_router_logits = torch.zeros(
<<<<<<< HEAD
                (2, envs.VLLM_MOE_DP_CHUNK_SIZE, self.global_num_experts),
=======
                (envs.VLLM_MOE_DP_CHUNK_SIZE, num_experts),
>>>>>>> e28533a1
                dtype=act_dtype,
                device=torch.cuda.current_device())

    @property
    def tp_size(self):
        return self.moe_parallel_config.tp_size

    @property
    def dp_size(self):
        return self.moe_parallel_config.dp_size

    @property
    def ep_size(self):
        return self.moe_parallel_config.ep_size

    @property
    def tp_rank(self):
        return self.moe_parallel_config.tp_rank

    @property
    def dp_rank(self):
        return self.moe_parallel_config.dp_rank

    @property
    def ep_rank(self):
        return self.moe_parallel_config.ep_rank

    @property
    def use_ep(self):
        return self.moe_parallel_config.use_ep

    @property
    def use_pplx_kernels(self):
        return self.moe_parallel_config.use_pplx_kernels

    @property
    def use_deepep_ht_kernels(self):
        return self.moe_parallel_config.use_deepep_ht_kernels

    @property
    def use_deepep_ll_kernels(self):
        return self.moe_parallel_config.use_deepep_ll_kernels

    def _load_per_tensor_weight_scale(self, shard_id: str,
                                      param: torch.nn.Parameter,
                                      loaded_weight: torch.Tensor,
                                      expert_id: int):
        param_data = param.data
        # for per tensor weight quantization
        if shard_id in ("w1", "w3"):
            # We have to keep the weight scales of w1 and w3 because
            # we need to re-quantize w1/w3 weights after weight loading.
            idx = 0 if shard_id == "w1" else 1
            param_data[expert_id][idx] = loaded_weight
        # If we are in the row parallel case (down_proj)
        elif shard_id == "w2":
            param_data[expert_id] = loaded_weight

    def _load_model_weight_or_group_weight_scale(self,
                                                 shard_dim: int,
                                                 expert_data: torch.Tensor,
                                                 shard_id: str,
                                                 loaded_weight: torch.Tensor,
                                                 tp_rank: int,
                                                 load_full_w2: bool = False):
        """
        Load grouped weight scales for group quantization or model weights
            :param shard_dim: dimension to shard
            :param expert_data: parameter for a particular expert
            :param shard_id: either w1, w2, or w3
            :param loaded_weight: checkpoint weight to load into the param
            :param tp_rank: tensor parallel rank
            :param load_full_w2: whether or not the w2 loaded should be sharded.
        """
        if shard_id == "w2":
            # In the case where we have actorder/g_idx, we do not partition the
            # w2 scales, as indicated by `load_full` argument, for all tp cases
            self._load_w2(shard_dim=shard_dim,
                          loaded_weight=loaded_weight,
                          expert_data=expert_data,
                          tp_rank=tp_rank,
                          load_full=load_full_w2)
        elif shard_id in ("w1", "w3"):
            self._load_w13(shard_id=shard_id,
                           shard_dim=shard_dim,
                           loaded_weight=loaded_weight,
                           expert_data=expert_data,
                           tp_rank=tp_rank)

    def _load_per_channel_weight_scale(self, expert_data: torch.Tensor,
                                       shard_dim: int, shard_id: str,
                                       loaded_weight: torch.Tensor,
                                       tp_rank: int):
        # for per channel weight quantization
        if shard_id == "w2":
            expert_data.copy_(loaded_weight)
        elif shard_id in ("w1", "w3"):
            self._load_w13(shard_id=shard_id,
                           shard_dim=shard_dim,
                           loaded_weight=loaded_weight,
                           expert_data=expert_data,
                           tp_rank=tp_rank)

    def _load_w13(self, expert_data: torch.Tensor, shard_dim: int,
                  shard_id: str, loaded_weight: torch.Tensor, tp_rank: int):

        # Index the loaded weight for tp sharding.
        # gate_up_proj: "MergedColumnParallel", so tp sharding on output_dim
        shard_size = expert_data.shape[shard_dim] // 2
        loaded_weight = loaded_weight.narrow(shard_dim, shard_size * tp_rank,
                                             shard_size)
        # Narrow parameter and load.
        # w1, gate_proj: Load into first logical weight of w13.
        if shard_id == "w1":
            expert_data = expert_data.narrow(shard_dim, 0, shard_size)
        # w3, up_proj: Load into second logical weight of w13.
        else:
            assert shard_id == "w3"
            expert_data = expert_data.narrow(shard_dim, shard_size, shard_size)
        expert_data.copy_(loaded_weight)

    def _load_w2(self,
                 expert_data: torch.Tensor,
                 shard_dim: int,
                 loaded_weight: torch.Tensor,
                 tp_rank: int,
                 load_full: bool = False):

        # Index the loaded weight for tp sharding.
        # down_proj: "RowParallel" so tp sharding on input_dim
        # Narrow parameter and load.
        shard_size = expert_data.shape[shard_dim]
        if not load_full:
            loaded_weight = loaded_weight.narrow(shard_dim,
                                                 shard_size * tp_rank,
                                                 shard_size)
        # w2, down_proj: Load into only logical weight of w2.
        expert_data.copy_(loaded_weight)

    def _load_single_value(self, param: torch.nn.Parameter,
                           loaded_weight: torch.Tensor, expert_id: int):
        param_data = param.data

        # Input scales can be loaded directly and should be equal.
        param_data[expert_id] = loaded_weight

    def _load_g_idx(self, shard_id: str, expert_data: torch.Tensor,
                    shard_dim: int, loaded_weight: torch.Tensor, tp_rank: int):

        if shard_id == "w2":
            self._load_w2(shard_dim=shard_dim,
                          loaded_weight=loaded_weight,
                          expert_data=expert_data,
                          tp_rank=tp_rank)
        else:
            assert shard_id in ("w1", "w3")
            expert_data.copy_(loaded_weight)

    def _map_global_expert_id_to_local_expert_id(self, expert_id: int) -> int:
        if self.expert_map is None:
            return expert_id
        return self.expert_map[expert_id].item()

    @overload
    def weight_loader(self, param: torch.nn.Parameter,
                      loaded_weight: torch.Tensor, weight_name: str,
                      shard_id: str, expert_id: int,
                      return_success: Literal[False]) -> None:
        ...

    @overload
    def weight_loader(self, param: torch.nn.Parameter,
                      loaded_weight: torch.Tensor, weight_name: str,
                      shard_id: str, expert_id: int,
                      return_success: Literal[True]) -> bool:
        ...

    def weight_loader(self,
                      param: torch.nn.Parameter,
                      loaded_weight: torch.Tensor,
                      weight_name: str,
                      shard_id: str,
                      expert_id: int,
                      return_success: bool = False) -> Optional[bool]:
        expert_id = self._map_global_expert_id_to_local_expert_id(expert_id)
        if expert_id == -1:
            # Failed to load this param since it's not local to this rank
            return False if return_success else None
        # Hereafter, `expert_id` is local physical id

        quant_method_name = self.quant_method.__class__.__name__
        # compressed-tensors checkpoints with packed weights are stored flipped
        # TODO (mgoin): check self.quant_method.quant_config.quant_format
        # against known CompressionFormat enum values that have this quality
        if self.quant_method.__class__.__name__ in (
                "CompressedTensorsWNA16MarlinMoEMethod",
                "CompressedTensorsWNA16MoEMethod"):
            loaded_weight = loaded_weight.t().contiguous()

        if shard_id not in ("w1", "w2", "w3"):
            raise ValueError(f"shard_id must be ['w1','w2','w3'] but "
                             f"got {shard_id}.")

        WEIGHT_SCALE_SUPPORTED = [
            e.value for e in FusedMoeWeightScaleSupported
        ]
        # Fetch the dim to shard the parameter/loaded weight
        # based on the shard id. This will be whatever
        # dimension intermediate_size_per_partition is used.
        SHARD_ID_TO_SHARDED_DIM = {"w1": 0, "w2": 1, "w3": 0}

        is_gguf_weight = getattr(param, "is_gguf_weight", False)
        is_gguf_weight_type = getattr(param, "is_gguf_weight_type", False)
        if is_gguf_weight_type:
            param.weight_type = loaded_weight.item()
            param.data.copy_(loaded_weight)
            return True if return_success else None

        # is_transposed: if the dim to shard the weight
        # should be flipped. Required by GPTQ, compressed-tensors
        # should be whatever dimension intermediate_size_per_partition is
        is_transposed = getattr(param, "is_transposed", False)
        shard_dim = SHARD_ID_TO_SHARDED_DIM[shard_id]
        if is_transposed:
            shard_dim = int(not shard_dim)

        full_load = len(loaded_weight.shape) == 3
        if full_load:
            shard_dim += 1

        # Materialize GGUF UninitializedParameter
        if is_gguf_weight and isinstance(param, UninitializedParameter):
            final_shape = list(loaded_weight.shape)
            if shard_id in ["w1", "w3"]:
                final_shape[1] *= 2
            final_shape[shard_dim] = final_shape[shard_dim] // self.tp_size
            param.materialize(final_shape, dtype=loaded_weight.dtype)

        expert_data = param.data if full_load else param.data[expert_id]

        # Case input scale: input_scale loading is only supported for fp8
        if "input_scale" in weight_name:
            # this is needed for compressed-tensors only
            loaded_weight = loaded_weight.to(param.data.device)

            if ("compressed" in quant_method_name.lower()
                    and param.data[expert_id] != 1
                    and (param.data[expert_id] - loaded_weight).abs() > 1e-5):
                raise ValueError(
                    "input_scales of w1 and w3 of a layer "
                    f"must be equal. But got {param.data[expert_id]} "
                    f"vs. {loaded_weight}")

            self._load_single_value(param=param,
                                    loaded_weight=loaded_weight,
                                    expert_id=expert_id)
            return True if return_success else None

        # Case g_idx
        if "g_idx" in weight_name:
            self._load_g_idx(shard_dim=0,
                             shard_id=shard_id,
                             loaded_weight=loaded_weight,
                             expert_data=expert_data,
                             tp_rank=self.tp_rank)
            return True if return_success else None

        # TODO @dsikka: ModelOpt should follow the proper MoE loading pattern
        if "ModelOpt" in quant_method_name:
            if ('weight_scale_2' in weight_name
                    or 'input_scale' in weight_name):
                self._load_per_tensor_weight_scale(shard_id=shard_id,
                                                   param=param,
                                                   loaded_weight=loaded_weight,
                                                   expert_id=expert_id)
            elif "weight" in weight_name:
                self._load_model_weight_or_group_weight_scale(
                    shard_id=shard_id,
                    shard_dim=shard_dim,
                    loaded_weight=loaded_weight,
                    expert_data=expert_data,
                    tp_rank=self.tp_rank)
            return True if return_success else None

        # Case weight scales, zero_points and offset, weight/input global scales
        if ("scale" in weight_name or "zero" in weight_name
                or "offset" in weight_name):
            # load the weight scales and zp based on the quantization scheme
            # supported weight scales/zp can be found in
            # FusedMoeWeightScaleSupported
            # TODO @dsikka: once hardened, refactor to use vLLM Parameters
            # specific to each case
            quant_method = getattr(param, "quant_method", None)
            if quant_method == FusedMoeWeightScaleSupported.CHANNEL.value:
                self._load_per_channel_weight_scale(
                    shard_id=shard_id,
                    shard_dim=shard_dim,
                    loaded_weight=loaded_weight,
                    expert_data=expert_data,
                    tp_rank=self.tp_rank)
            elif quant_method in [
                    FusedMoeWeightScaleSupported.GROUP.value,
                    FusedMoeWeightScaleSupported.BLOCK.value,
            ]:
                self._load_model_weight_or_group_weight_scale(
                    shard_id=shard_id,
                    shard_dim=shard_dim,
                    loaded_weight=loaded_weight,
                    expert_data=expert_data,
                    tp_rank=self.tp_rank,
                    load_full_w2=getattr(param, "load_full_w2", False))
            elif quant_method == FusedMoeWeightScaleSupported.TENSOR.value:
                self._load_per_tensor_weight_scale(shard_id=shard_id,
                                                   param=param,
                                                   loaded_weight=loaded_weight,
                                                   expert_id=expert_id)
            else:
                raise ValueError(
                    f"quant method must be one of {WEIGHT_SCALE_SUPPORTED}")
            return True if return_success else None

        # Case weight_shape
        if "weight_shape" in weight_name:
            # only required by compressed-tensors
            self._load_single_value(param=param,
                                    loaded_weight=loaded_weight,
                                    expert_id=expert_id)
            return True if return_success else None

        # Case model weights
        if "weight" in weight_name:
            self._load_model_weight_or_group_weight_scale(
                shard_id=shard_id,
                shard_dim=shard_dim,
                loaded_weight=loaded_weight,
                expert_data=expert_data,
                tp_rank=self.tp_rank)
            return True if return_success else None

        return False if return_success else None

    def get_expert_weights(self) -> Iterable[torch.Tensor]:
        weights = list(self.named_parameters())
        assert all(weight.is_contiguous() for _, weight in weights)

        # Filter out the non-expert weights.
        # `e_score_correction_bias` is a bias for each logical expert,
        # with shape (num_logical_experts,), not an expert weight.
        NON_EXPERT_WEIGHTS = {
            "e_score_correction_bias",
        }

        return [
            weight.view(self.local_num_experts, -1) for name, weight in weights
            if name not in NON_EXPERT_WEIGHTS
        ]

    def set_eplb_state(
        self,
        moe_layer_idx: int,
        expert_load_view: torch.Tensor,
        logical_to_physical_map: torch.Tensor,
        logical_replica_count: torch.Tensor,
    ) -> None:
        """
        Register the EPLB state in this layer.

        This is used later in forward pass, where we get the expert mapping
        and record the load metrics in `expert_load_view`.
        """
        self.expert_load_view = expert_load_view[moe_layer_idx]
        self.logical_to_physical_map = logical_to_physical_map[moe_layer_idx]
        self.logical_replica_count = logical_replica_count[moe_layer_idx]

    @staticmethod
    def select_experts(
        hidden_states: torch.Tensor,
        router_logits: torch.Tensor,
        top_k: int,
        use_grouped_topk: bool,
        renormalize: bool,
        topk_group: Optional[int] = None,
        num_expert_group: Optional[int] = None,
        custom_routing_function: Optional[Callable] = None,
        scoring_func: str = "softmax",
        e_score_correction_bias: Optional[torch.Tensor] = None,
        indices_type: Optional[torch.dtype] = None,
        enable_eplb: bool = False,
        expert_map: Optional[torch.Tensor] = None,
        expert_load_view: Optional[torch.Tensor] = None,
        logical_to_physical_map: Optional[torch.Tensor] = None,
        logical_replica_count: Optional[torch.Tensor] = None,
    ) -> tuple[torch.Tensor, torch.Tensor]:
        """
        Route the input hidden states to the top-k experts based on the 
        router logits.
        
        Returns:
            (topk_weights, topk_ids) (tuple[torch.Tensor, torch.Tensor]):
            The weights and *global physical* expert ids of the top-k experts.

            **Compatibility**: When EPLB is not enabled, the returned ids are
            equivalent to global logical ids, so should be compatible with
            plain MoE implementations without redundant experts.
        """
        from vllm.model_executor.layers.fused_moe.fused_moe import fused_topk

        # DeepSeekv2 uses grouped_top_k
        if use_grouped_topk:
            assert topk_group is not None
            assert num_expert_group is not None
            topk_weights, topk_ids = grouped_topk(
                hidden_states=hidden_states,
                gating_output=router_logits,
                topk=top_k,
                renormalize=renormalize,
                num_expert_group=num_expert_group,
                topk_group=topk_group,
                scoring_func=scoring_func,
                e_score_correction_bias=e_score_correction_bias)
            if indices_type is not None:
                topk_ids = topk_ids.to(dtype=indices_type)
        elif custom_routing_function is None:
            topk_weights, topk_ids, token_expert_indices = fused_topk(
                hidden_states=hidden_states,
                gating_output=router_logits,
                topk=top_k,
                renormalize=renormalize,
                indices_type=indices_type,
            )
        else:
            topk_weights, topk_ids = custom_routing_function(
                hidden_states=hidden_states,
                gating_output=router_logits,
                topk=top_k,
                renormalize=renormalize)
            if indices_type is not None:
                topk_ids = topk_ids.to(dtype=indices_type)

        if enable_eplb:
            assert expert_load_view is not None
            assert logical_to_physical_map is not None
            assert logical_replica_count is not None

            # 1. Convert the logical expert ids to physical expert ids
            # Directly select a random replica for each logical expert

            # TODO: maybe optimize this by using specified kernels,
            # or compute pseudo-random indices by modulo

            # In case `indices_type` is not `torch.long` or `torch.int`,
            # e.g. `torch.uint32` as required by dispatch/combine kernels
            topk_ids_long = topk_ids.long()
            replica_indices = (
                torch.rand_like(topk_ids, dtype=torch.float) *
                logical_replica_count[topk_ids_long]).long().unsqueeze(-1)
            physical_ids = logical_to_physical_map[topk_ids_long].gather(
                -1, replica_indices).squeeze(-1)

            topk_ids = physical_ids

            # 2. Record expert load metrics.

            # TODO(bowen): When using `FusedMoEModularKernel`, this
            # can be done in a more unified way, since
            # `FusedMoEPrepareAndFinalize` will return the expert
            # token count, in some cases directly from the kernel.
            # However, now there are many code paths not using
            # the modular kernel, e.g. calling `fused_experts`,
            # so we decide to keep the logic here.
            #
            # If later refactor moved all the MoE kernel calls
            # to the modular kernel, we can move this logic there
            # to achieve better efficiency.

            # `expert_load_view`: (num_logical_experts,)

            # Mask out non-local experts
            if expert_map is not None:
                topk_ids_local = expert_map[topk_ids]
                topk_ids_flatten = topk_ids_local.flatten()
            else:
                topk_ids_flatten = topk_ids.flatten()

            # Should be equivalent to:
            # ```
            # topk_ids_masked = topk_ids_local[topk_ids_local >= 0]
            # expert_load_view += topk_ids_masked.bincount(
            #     minlength=expert_load_view.shape[0])
            # ```
            # We use `scatter_add_` since `bincount` cannot be compiled

            # Performance optimization:
            # `masked_fill` is significantly faster than `masked_select`
            invalid_mask = topk_ids_flatten < 0
            # Replace invalid expert ids with 0 (just a dummy position)
            # to avoid out-of-bounds errors in scatter_add_
            index = topk_ids_flatten.masked_fill_(invalid_mask, 0)
            # `src` is the valid mask, which is 1 for valid and 0 for invalid
            src = ~invalid_mask

            expert_load_view.scatter_add_(dim=0,
                                          index=index.long(),
                                          src=src.to(expert_load_view))

            topk_ids = topk_ids.to(dtype=indices_type)

        return topk_weights, topk_ids

    def must_reduce_shared_expert_outputs(self) -> bool:
        """
        The shared_experts are typically computed using the RowParallelLinear
        layer. The result of this function is typically used as
        the reduce_results argument to the module.
        When just tensor-parallel is used, it is not required to reduce
        the shared_experts results immediately. Instead we reduce at the
        once at the end of the MoE op. (Refer to DeepSeekV2MoE module)
        With EP and all2all kernels - this is no longer viable as all
        GPU ranks in DP, produce the complete set of hidden_states.
        Therefore it is required that we reduce the shared_experts output
        early.
        """
        return (self.use_pplx_kernels or self.use_deepep_ht_kernels
                or self.use_deepep_ll_kernels)

    def maybe_all_reduce_tensor_model_parallel(
            self, final_hidden_states: torch.Tensor):
        """
        The pplx combine kernel reduces across GPU ranks by default.
        """
        if (self.use_pplx_kernels or self.use_deepep_ht_kernels
                or self.use_deepep_ll_kernels):
            return final_hidden_states
        else:
            return tensor_model_parallel_all_reduce(final_hidden_states)

    def forward(self, hidden_states: torch.Tensor,
                router_logits: torch.Tensor):
        return torch.ops.vllm.moe_forward(hidden_states, router_logits,
                                          self.layer_name)

    def forward_impl_chunked(self, full_hidden_states: torch.Tensor,
                             full_router_logits: torch.Tensor):
        assert self.batched_hidden_states is not None
        assert self.batched_router_logits is not None
        assert self.batched_hidden_states.dtype == full_hidden_states.dtype
        assert self.batched_router_logits.dtype == full_router_logits.dtype
        # Check size compatibility.
        assert (
            self.batched_hidden_states.size(-1) == full_hidden_states.size(-1))
        assert (
            self.batched_router_logits.size(-1) == full_router_logits.size(-1))

        full_final_hidden_states = torch.empty_like(full_hidden_states)

        def process_chunk(chunk_start, chunk_end, skip_result_store=False):
            chunk_size = chunk_end - chunk_start
            hidden_states = full_hidden_states[chunk_start:chunk_end, :]
            router_logits = full_router_logits[chunk_start:chunk_end, :]
            
            ubatch_ctx = get_current_ubatch_context()
            ubatch_id = ubatch_ctx.id if ubatch_ctx is not None else -1
            batch_buffer_idx = 0 if ubatch_id == -1 else ubatch_id
            batched_hidden_states = self.batched_hidden_states[batch_buffer_idx, :]
            batched_router_logits = self.batched_router_logits[batch_buffer_idx, :]

            assert (batched_hidden_states.size(0)  # type: ignore
                    >= chunk_size)
            assert (batched_router_logits.size(0)  # type: ignore 
                    >= chunk_size)
            staged_hidden_states = batched_hidden_states[:chunk_size, :]  # type: ignore
            staged_router_logits = batched_router_logits[:chunk_size, :]  # type: ignore
            staged_hidden_states.copy_(hidden_states, non_blocking=True)
            staged_router_logits.copy_(router_logits, non_blocking=True)

            # Matrix multiply.
            final_hidden_states = self.quant_method.apply(
                layer=self,
                x=staged_hidden_states,
                router_logits=staged_router_logits,
                top_k=self.top_k,
                renormalize=self.renormalize,
                use_grouped_topk=self.use_grouped_topk,
                global_num_experts=self.global_num_experts,
                expert_map=self.expert_map,
                topk_group=self.topk_group,
                num_expert_group=self.num_expert_group,
                custom_routing_function=self.custom_routing_function,
                scoring_func=self.scoring_func,
                e_score_correction_bias=self.e_score_correction_bias,
                activation=self.activation,
                enable_eplb=self.enable_eplb,
                expert_load_view=self.expert_load_view,
                logical_to_physical_map=self.logical_to_physical_map,
                logical_replica_count=self.logical_replica_count,
            )

            if not skip_result_store:
                full_final_hidden_states[chunk_start:chunk_end, :].copy_(
                    final_hidden_states, non_blocking=True)

        ctx = get_forward_context()
        max_tokens_across_dp = ctx.dp_metadata.max_tokens_across_dp_cpu
        moe_dp_chunk_size_per_rank = self.moe_config.max_num_tokens

        num_tokens = full_hidden_states.size(0)
        for chunk_start_ in range(0, max_tokens_across_dp,
                                  moe_dp_chunk_size_per_rank):
            chunk_start = chunk_start_
            chunk_end = min(chunk_start + moe_dp_chunk_size_per_rank,
                            max_tokens_across_dp)
            # clamp start and end
            chunk_start = min(chunk_start, num_tokens - 1)
            chunk_end = min(chunk_end, num_tokens)

            process_chunk(chunk_start,
                          chunk_end,
                          skip_result_store=chunk_start_ >= num_tokens)

        return full_final_hidden_states

    def forward_impl(self, hidden_states: torch.Tensor,
                     router_logits: torch.Tensor):
        assert self.quant_method is not None
        if (self.moe_parallel_config.use_pplx_kernels
                or self.moe_parallel_config.use_deepep_ll_kernels):
            return self.forward_impl_chunked(hidden_states, router_logits)

        do_naive_dispatch_combine: bool = (
            self.dp_size > 1
            and not self.moe_parallel_config.use_deepep_ht_kernels)
        if do_naive_dispatch_combine:
            hidden_states, router_logits = get_ep_group().dispatch(
                hidden_states, router_logits)

        # Matrix multiply.
        final_hidden_states = self.quant_method.apply(
            layer=self,
            x=hidden_states,
            router_logits=router_logits,
            top_k=self.top_k,
            renormalize=self.renormalize,
            use_grouped_topk=self.use_grouped_topk,
            global_num_experts=self.global_num_experts,
            expert_map=self.expert_map,
            topk_group=self.topk_group,
            num_expert_group=self.num_expert_group,
            custom_routing_function=self.custom_routing_function,
            scoring_func=self.scoring_func,
            e_score_correction_bias=self.e_score_correction_bias,
            activation=self.activation,
            apply_router_weight_on_input=self.apply_router_weight_on_input,
            enable_eplb=self.enable_eplb,
            expert_load_view=self.expert_load_view,
            logical_to_physical_map=self.logical_to_physical_map,
            logical_replica_count=self.logical_replica_count,
        )

        if do_naive_dispatch_combine:
            final_hidden_states = get_ep_group().combine(final_hidden_states)

        if self.reduce_results and (self.tp_size > 1 or self.ep_size > 1):
            # Default set to False. (May have to add shared expert outputs.
            final_hidden_states = self.maybe_all_reduce_tensor_model_parallel(
                final_hidden_states)

        return final_hidden_states

    @classmethod
    def make_expert_params_mapping(
            cls,
            ckpt_gate_proj_name: str,
            ckpt_down_proj_name: str,
            ckpt_up_proj_name: str,
            num_experts: int,
            num_redundant_experts: int = 0) -> list[tuple[str, str, int, str]]:

        num_physical_experts = num_experts + num_redundant_experts

        # In the returned mapping:
        # - `expert_id` is the physical expert id
        # - `weight_name` contains the weight name of the logical expert
        # So that we should map the expert id to logical in `weight_name`
        physical_to_logical_map = \
            EplbState.build_initial_global_physical_to_logical_map(
            num_experts, num_redundant_experts)

        return [
            # (param_name, weight_name, expert_id, shard_id)
            ("experts.w13_" if weight_name
             in [ckpt_gate_proj_name, ckpt_up_proj_name] else "experts.w2_",
             f"experts.{physical_to_logical_map[expert_id]}.{weight_name}.",
             expert_id, shard_id) for expert_id in range(num_physical_experts)
            for shard_id, weight_name in [
                ("w1", ckpt_gate_proj_name),
                ("w2", ckpt_down_proj_name),
                ("w3", ckpt_up_proj_name),
            ]
        ]

    def extra_repr(self) -> str:

        s = (
            f"global_num_experts={self.global_num_experts}, "
            f"local_num_experts={self.local_num_experts}, "
            f"top_k={self.top_k}, "
            f"intermediate_size_per_partition={self.intermediate_size_per_partition}, "  # noqa: E501
            f"tp_size={self.tp_size},\n"
            f"ep_size={self.ep_size}, "
            f"reduce_results={self.reduce_results}, "
            f"renormalize={self.renormalize}, "
            f"use_grouped_topk={self.use_grouped_topk}")

        if self.use_grouped_topk:
            s += f", num_expert_group={self.num_expert_group}, topk_group={self.topk_group}"  # noqa: E501

        s += f", scoring_func='{self.scoring_func}', activation='{self.activation}'"  # noqa: E501

        return s


def moe_forward(hidden_states: torch.Tensor, router_logits: torch.Tensor,
                layer_name: str) -> torch.Tensor:
    forward_context: ForwardContext = get_forward_context()
    self = forward_context.no_compile_layers[layer_name]
    assert self.quant_method is not None

    return self.forward_impl(hidden_states, router_logits)


def moe_forward_fake(hidden_states: torch.Tensor, router_logits: torch.Tensor,
                     layer_name: str) -> torch.Tensor:
    return torch.empty_like(hidden_states)


direct_register_custom_op(
    op_name="moe_forward",
    op_func=moe_forward,
    mutates_args=["hidden_states"],
    fake_impl=moe_forward_fake,
    dispatch_key=current_platform.dispatch_key,
    tags=(torch.Tag.needs_fixed_stride_order, ),
)<|MERGE_RESOLUTION|>--- conflicted
+++ resolved
@@ -31,16 +31,8 @@
 from vllm.model_executor.utils import set_weight_attrs
 from vllm.platforms import current_platform
 from vllm.platforms.interface import CpuArchEnum
-<<<<<<< HEAD
-from vllm.utils import direct_register_custom_op
 from vllm.v1.worker.ubatching import get_current_ubatch_context
-
-
-has_pplx = importlib.util.find_spec("pplx_kernels") is not None
-has_deepep = importlib.util.find_spec("deep_ep") is not None
-=======
 from vllm.utils import direct_register_custom_op, has_deep_ep, has_pplx
->>>>>>> e28533a1
 
 if current_platform.is_cuda_alike():
     from .fused_batched_moe import BatchedTritonExperts
@@ -1015,11 +1007,7 @@
 
             # Note here we use `num_experts` which is logical expert count
             self.batched_router_logits = torch.zeros(
-<<<<<<< HEAD
-                (2, envs.VLLM_MOE_DP_CHUNK_SIZE, self.global_num_experts),
-=======
-                (envs.VLLM_MOE_DP_CHUNK_SIZE, num_experts),
->>>>>>> e28533a1
+                (2, envs.VLLM_MOE_DP_CHUNK_SIZE, num_experts),
                 dtype=act_dtype,
                 device=torch.cuda.current_device())
 
