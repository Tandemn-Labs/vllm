--- conflicted
+++ resolved
@@ -955,20 +955,12 @@
                 or self.moe_parallel_config.use_deepep_ll_kernels):
             act_dtype = vllm_config.model_config.dtype
             self.batched_hidden_states = torch.zeros(
-<<<<<<< HEAD
-                (2, MOE_DP_CHUNK_SIZE, self.hidden_size),
-=======
-                (envs.VLLM_MOE_DP_CHUNK_SIZE, self.hidden_size),
->>>>>>> 4c8f64fa
+                (2, envs.VLLM_MOE_DP_CHUNK_SIZE, self.hidden_size),
                 dtype=act_dtype,
                 device=torch.cuda.current_device())
 
             self.batched_router_logits = torch.zeros(
-<<<<<<< HEAD
-                (2, MOE_DP_CHUNK_SIZE, self.global_num_experts),
-=======
-                (envs.VLLM_MOE_DP_CHUNK_SIZE, self.global_num_experts),
->>>>>>> 4c8f64fa
+                (2, envs.VLLM_MOE_DP_CHUNK_SIZE, self.global_num_experts),
                 dtype=act_dtype,
                 device=torch.cuda.current_device())
 
