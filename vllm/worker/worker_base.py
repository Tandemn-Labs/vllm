# SPDX-License-Identifier: Apache-2.0
# SPDX-FileCopyrightText: Copyright contributors to the vLLM project

import dataclasses
import os
import time
from abc import abstractmethod
from typing import Any, Dict, List, Optional, Set, Tuple, Type, Union

import cloudpickle
import torch
import torch.nn as nn

from vllm.config import (ObservabilityConfig, VllmConfig,
                         set_current_vllm_config)
from vllm.distributed import broadcast_tensor_dict, get_pp_group, get_tp_group
from vllm.logger import init_logger
from vllm.lora.request import LoRARequest
from vllm.model_executor.layers.sampler import SamplerOutput
from vllm.sequence import ExecuteModelRequest, IntermediateTensors
from vllm.utils import (enable_trace_function_call_for_thread,
                        resolve_obj_by_qualname, run_method,
                        update_environment_variables,
                        warn_for_unimplemented_methods)
from vllm.worker.model_runner_base import (BroadcastableModelInput,
                                           ModelRunnerBase,
                                           ModelRunnerInputBase)

logger = init_logger(__name__)


@warn_for_unimplemented_methods
class WorkerBase:
    """Worker interface that allows vLLM to cleanly separate implementations for
    different hardware. Also abstracts control plane communication, e.g., to
    communicate request metadata to other workers.
    """

    def __init__(
        self,
        vllm_config: VllmConfig,
    ) -> None:
        self.vllm_config = vllm_config
        self.model_config = vllm_config.model_config
        self.cache_config = vllm_config.cache_config
        self.lora_config = vllm_config.lora_config
        self.load_config = vllm_config.load_config
        self.parallel_config = vllm_config.parallel_config
        self.scheduler_config = vllm_config.scheduler_config
        self.device_config = vllm_config.device_config
        self.speculative_config = vllm_config.speculative_config
        self.observability_config = vllm_config.observability_config
        self.kv_transfer_config = vllm_config.kv_transfer_config
        self.compilation_config = vllm_config.compilation_config
        from vllm.platforms import current_platform
        self.current_platform = current_platform

    def init_device(self) -> None:
        """Initialize device state, such as loading the model or other on-device
        memory allocations.
        """
        raise NotImplementedError

    def initialize_cache(self, num_gpu_blocks: int,
                         num_cpu_blocks: int) -> None:
        """Initialize the KV cache with the given size in blocks.
        """
        raise NotImplementedError

    def get_model(self) -> nn.Module:
        raise NotImplementedError

    def load_model(self) -> None:
        """Load model onto target device."""
        raise NotImplementedError

    def execute_model(
        self,
        execute_model_req: Optional[ExecuteModelRequest] = None
    ) -> Optional[List[SamplerOutput]]:
        raise NotImplementedError

    def start_worker_execution_loop(self) -> None:
        """Execute model loop in parallel worker.

        You can stop the loop by executing a driver worker with an empty output.
        See `stop_remote_worker_execution_loop` for more details.
        """
        with self.current_platform.inference_mode():
            while True:
                output = self.execute_model(execute_model_req=None)
                if output is None:
                    return None

    def determine_num_available_blocks(self) -> Tuple[int, int]:
        """Determine the number of available blocks for the GPU KV cache and
        swappable CPU KV cache.

        The implementation may run profiling or other heuristics to determine
        the size of caches.

        Returns a Tuple[num_gpu_blocks, num_cpu_blocks], where num_gpu_blocks
        are blocks that are "active" on the device and can be appended to.
        num_cpu_blocks refers to "swapped" blocks in CPU memory and cannot be
        appended to.
        """
        raise NotImplementedError

    def get_cache_block_size_bytes(self) -> int:
        """Return the size of a single cache block, in bytes. Used in
        speculative decoding.
        """
        raise NotImplementedError

    def add_lora(self, lora_request: LoRARequest) -> bool:
        raise NotImplementedError

    def remove_lora(self, lora_id: int) -> bool:
        raise NotImplementedError

    def pin_lora(self, lora_id: int) -> bool:
        raise NotImplementedError

    def list_loras(self) -> Set[int]:
        raise NotImplementedError

    @property
    def vocab_size(self) -> int:
        """Get vocabulary size from model configuration."""
        return self.model_config.get_vocab_size()

<<<<<<< HEAD
    def register_intermediate_hooks(self, config=None) -> None:
        """Register hooks for intermediate tensor logging.
        
        This method is a stub for v0 workers. The actual implementation is 
        in v1 workers. It's included here for compatibility with the 
        collective_rpc mechanism.
        
        Args:
            config: Configuration for intermediate logging.
        """
        logger.warning(
            "register_intermediate_hooks is not implemented in v0 workers. "
            "This is only available in v1 workers. No hooks will be registered."
        )
        return None
=======
    def shutdown(self) -> None:
        """Clean up resources held by the worker."""
        return
>>>>>>> e10fef08


class DelegateWorkerBase(WorkerBase):
    """
    A class that delegates all methods to another WorkerBase instance. This is
    useful for creating a WorkerBase that wraps another WorkerBase instance,
    e.g. speculative decoding.
    """
    worker: WorkerBase

    def __init__(
        self,
        *args,
        **kwargs,
    ) -> None:
        vllm_config: VllmConfig = kwargs.get("vllm_config")
        cls = resolve_obj_by_qualname(vllm_config.parallel_config.worker_cls)
        self.worker = cls(*args, **kwargs)

    def init_device(self) -> None:
        self.worker.init_device()

    def determine_num_available_blocks(self) -> Tuple[int, int]:
        return self.worker.determine_num_available_blocks()

    def initialize_cache(self, num_gpu_blocks: int,
                         num_cpu_blocks: int) -> None:
        self.worker.initialize_cache(num_gpu_blocks, num_cpu_blocks)

    def load_model(self) -> None:
        """Load model onto target device."""
        self.worker.load_model()

    def get_model(self) -> nn.Module:
        return self.worker.get_model()

    def execute_model(
        self,
        execute_model_req: Optional[ExecuteModelRequest] = None
    ) -> Optional[List[SamplerOutput]]:
        return self.worker.execute_model(execute_model_req)

    def get_cache_block_size_bytes(self) -> int:
        return self.worker.get_cache_block_size_bytes()

    def add_lora(self, lora_request: LoRARequest) -> bool:
        return self.worker.add_lora(lora_request)

    def remove_lora(self, lora_id: int) -> bool:
        return self.worker.remove_lora(lora_id)

    def pin_lora(self, lora_id: int) -> bool:
        return self.worker.pin_lora(lora_id)

    def list_loras(self) -> Set[int]:
        return self.worker.list_loras()

    def __getattr__(self, attr):
        return getattr(self.worker, attr)


class LoRANotSupportedWorkerBase(WorkerBase):
    """Partial implementation of WorkerBase that raises exceptions when LoRA
    methods are invoked.
    """

    def add_lora(self, lora_request: LoRARequest) -> bool:
        raise ValueError(f"{type(self)} does not support LoRA")

    def remove_lora(self, lora_id: int) -> bool:
        raise ValueError(f"{type(self)} does not support LoRA")

    def pin_lora(self, lora_id: int) -> bool:
        raise ValueError(f"{type(self)} does not support LoRA")

    def list_loras(self) -> Set[int]:
        raise ValueError(f"{type(self)} does not support LoRA")


@dataclasses.dataclass(frozen=True)
class WorkerInput:
    """Local inputs to each worker. May contain device-specific data. These
    fields should be broadcastable to other workers.
    """

    num_seq_groups: Optional[int] = None
    blocks_to_swap_in: Optional[torch.Tensor] = None
    blocks_to_swap_out: Optional[torch.Tensor] = None
    blocks_to_copy: Optional[torch.Tensor] = None
    virtual_engine: int = 0
    num_steps: int = 1

    @classmethod
    def from_broadcasted_tensor_dict(
        cls: Type["WorkerInput"],
        tensor_dict: Dict[str, Any],
    ) -> "WorkerInput":
        """
        Pop fields from the given tensor_dict and populate a new instance of
        WorkerInput.
        """
        return cls(
            num_seq_groups=tensor_dict.pop("num_seq_groups"),
            blocks_to_swap_in=tensor_dict.pop("blocks_to_swap_in"),
            blocks_to_swap_out=tensor_dict.pop("blocks_to_swap_out"),
            blocks_to_copy=tensor_dict.pop("blocks_to_copy"),
            virtual_engine=tensor_dict["virtual_engine"],
            num_steps=tensor_dict.pop("num_steps"),
        )

    def as_broadcastable_tensor_dict(
            self) -> Dict[str, Union[int, torch.Tensor]]:
        """
        Extract broadcastable fields.
        """
        tensor_dict = {
            "num_seq_groups": self.num_seq_groups,
            "blocks_to_swap_in": self.blocks_to_swap_in,
            "blocks_to_swap_out": self.blocks_to_swap_out,
            "blocks_to_copy": self.blocks_to_copy,
            "virtual_engine": self.virtual_engine,
            "num_steps": self.num_steps,
        }

        return tensor_dict


class LocalOrDistributedWorkerBase(WorkerBase):
    """
    Partial implementation of WorkerBase that has a default `execute_model`
    definition to perform metadata transfer between workers when in distributed
    mode. Subclasses of this interface should use model runners that inherit
    from ModelRunnerBase, and should only need to implement worker-local logic.
    If custom control plane logic is needed to transfer metadata, or if the
    model runner cannot inherit from ModelRunnerBase, use WorkerBase instead.
    """
    is_driver_worker: bool
    model_runner: ModelRunnerBase
    observability_config: Optional[ObservabilityConfig] = None

    @property
    @abstractmethod
    def do_metadata_broadcast(self) -> bool:
        """
        Used by the default `execute_model` to check whether broadcast is
        needed to transfer request inputs from the driver worker to other
        workers in the TP group. If WorkerBase subclass only supports
        single-worker execution, then this method should return False.
        """
        raise NotImplementedError

    @property
    @abstractmethod
    def kv_cache(self) -> Optional[List[List[torch.Tensor]]]:
        """
        Gets the list of kv caches to pass to the worker's model runner. Each
        element in the list is a kv cache corresponding to a particular virtual
        engine (PP stream). Used by the default `execute_model`. If the worker's
        model runner does not follow the ModelRunnerBase interface, then inherit
        from WorkerBase instead.
        """
        raise NotImplementedError

    @abstractmethod
    def prepare_worker_input(
            self, execute_model_req: ExecuteModelRequest) -> WorkerInput:
        """
        Prepare the inputs to WorkerBase.execute_worker from an execution
        request. This method may move data to the worker's local device. It is
        not allowed to communicate with other workers or devices.
        """
        raise NotImplementedError

    @abstractmethod
    def execute_worker(self, worker_input: WorkerInput) -> None:
        """
        Process an execution request.
        """
        raise NotImplementedError

    def _get_worker_input_from_broadcast(
        self
    ) -> Optional[Tuple[BroadcastableModelInput, WorkerInput, Dict[
            str, torch.Tensor]]]:
        """ Get the worker input from the broadcasted tensor dict. """
        assert self.do_metadata_broadcast
        assert not self.is_driver_worker
        broadcast_data = broadcast_tensor_dict(src=0)
        if not broadcast_data:
            return None

        worker_input = WorkerInput.from_broadcasted_tensor_dict(broadcast_data)
        model_input = (
            self.model_runner.make_model_input_from_broadcasted_tensor_dict(
                broadcast_data))

        kwargs = extract_previous_hidden_states(broadcast_data)

        return model_input, worker_input, kwargs

    def _get_driver_input_and_broadcast(
        self, execute_model_req: ExecuteModelRequest
    ) -> Tuple[BroadcastableModelInput, WorkerInput, Dict[str, torch.Tensor]]:
        """ Get the driver input and broadcast it to other workers.  """
        assert self.is_driver_worker

        worker_input: WorkerInput = self.prepare_worker_input(
            execute_model_req=execute_model_req)
        model_input: ModelRunnerInputBase = (
            self.model_runner.prepare_model_input(
                execute_model_req.seq_group_metadata_list,
                execute_model_req.virtual_engine,
                execute_model_req.finished_requests_ids))

        kwargs = extract_previous_hidden_states(execute_model_req)

        if self.do_metadata_broadcast:
            broadcast_data = worker_input.as_broadcastable_tensor_dict()
            broadcast_data.update(model_input.as_broadcastable_tensor_dict())
            broadcast_data.update(kwargs)
            broadcast_tensor_dict(broadcast_data, src=0)

        if execute_model_req.async_callback:
            model_input = dataclasses.replace(  # type: ignore
                model_input,
                async_callback=execute_model_req.async_callback)

        return model_input, worker_input, kwargs

    def prepare_input(
        self,
        execute_model_req: Optional[ExecuteModelRequest] = None
    ) -> Optional[Tuple[BroadcastableModelInput, WorkerInput, Dict[
            str, torch.Tensor]]]:
        """
        Prepare the inputs to ModelRunner and workers.
        """
        if self.is_driver_worker:
            if execute_model_req is None:
                if self.do_metadata_broadcast:
                    # This signals that there's no more requests to process for
                    # now. All workers are running infinite loop with
                    # broadcast_tensor_dict, and it stops the loop when the
                    # driver broadcasts an empty input. Send an empty input to
                    # notify all other workers to stop their execution loop.
                    broadcast_tensor_dict({}, src=0)
                return None
            return self._get_driver_input_and_broadcast(execute_model_req)
        else:
            return self._get_worker_input_from_broadcast()

    def get_model(self) -> nn.Module:
        return self.model_runner.get_model()

    def execute_model(
        self,
        execute_model_req: Optional[ExecuteModelRequest] = None,
    ) -> Optional[List[SamplerOutput]]:
        """Executes at least one model step on the given sequences, unless no
        sequences are provided."""
        start_time = time.perf_counter()

        inputs = self.prepare_input(execute_model_req)
        if inputs is None:
            return None

        model_input, worker_input, kwargs = inputs
        num_steps = worker_input.num_steps

        self.execute_worker(worker_input)

        # If there is no input, we don't need to execute the model.
        if worker_input.num_seq_groups == 0:
            return []

        intermediate_tensors = None
        orig_model_execute_time = 0.0
        if not get_pp_group().is_first_rank:
            intermediate_tensors = IntermediateTensors(
                get_pp_group().recv_tensor_dict(
                    all_gather_group=get_tp_group()))
            if (self.observability_config is not None
                    and self.observability_config.collect_model_execute_time):
                orig_model_execute_time = intermediate_tensors.tensors.get(
                    "model_execute_time", torch.tensor(0)).item()

        output = self.model_runner.execute_model(
            model_input=model_input,
            kv_caches=self.kv_cache[worker_input.virtual_engine]
            if self.kv_cache is not None else None,
            intermediate_tensors=intermediate_tensors,
            num_steps=num_steps,
            **kwargs,
        )

        model_execute_time = time.perf_counter() - start_time
        if not get_pp_group().is_last_rank:
            # output is IntermediateTensors
            assert isinstance(output, IntermediateTensors)
            if (self.observability_config is not None
                    and self.observability_config.collect_model_execute_time):
                output.tensors["model_execute_time"] = torch.tensor(
                    model_execute_time + orig_model_execute_time)
            get_pp_group().send_tensor_dict(output.tensors,
                                            all_gather_group=get_tp_group())
            return [None]
        if (self.observability_config is not None
                and self.observability_config.collect_model_execute_time
                and output is not None):
            for o in output:
                o.model_execute_time = (orig_model_execute_time +
                                        model_execute_time)

        # output is List[SamplerOutput]
        return output

    def _execute_model_spmd(
        self,
        execute_model_req: ExecuteModelRequest,
        intermediate_tensors: Optional[IntermediateTensors] = None
    ) -> Optional[List[SamplerOutput]]:
        """
        Execute model in Single Program Multiple Data (SPMD) fashion.
        All workers take the same request, prepare the input and
        execute the model.
        """
        assert execute_model_req is not None, (
            "_execute_model_spmd() requires each worker to take in an "
            "ExecuteModelRequest")
        worker_input: WorkerInput = self.prepare_worker_input(
            execute_model_req=execute_model_req)
        model_input: ModelRunnerInputBase = (
            self.model_runner.prepare_model_input(
                execute_model_req.seq_group_metadata_list))

        self.execute_worker(worker_input)

        # If there is no input, we don't need to execute the model.
        if worker_input.num_seq_groups == 0:
            return []

        kwargs = extract_previous_hidden_states(execute_model_req)

        return self.model_runner.execute_model(
            model_input=model_input,
            kv_caches=self.kv_cache[worker_input.virtual_engine]
            if self.kv_cache is not None else None,
            intermediate_tensors=intermediate_tensors,
            **kwargs,
        )


class WorkerWrapperBase:
    """
    This class represents one process in an executor/engine. It is responsible
    for lazily initializing the worker and handling the worker's lifecycle.
    We first instantiate the WorkerWrapper, which remembers the worker module
    and class name. Then, when we call `update_environment_variables`, and the
    real initialization happens in `init_worker`.
    """

    def __init__(
        self,
        vllm_config: VllmConfig,
        rpc_rank: int = 0,
    ) -> None:
        """
        Initialize the worker wrapper with the given vllm_config and rpc_rank.
        Note: rpc_rank is the rank of the worker in the executor. In most cases,
        it is also the rank of the worker in the distributed group. However,
        when multiple executors work together, they can be different.
        e.g. in the case of SPMD-style offline inference with TP=2,
        users can launch 2 engines/executors, each with only 1 worker.
        All workers have rpc_rank=0, but they have different ranks in the TP
        group.
        """
        self.rpc_rank = rpc_rank
        self.worker: Optional[WorkerBase] = None
        self.vllm_config: Optional[VllmConfig] = None
        # do not store this `vllm_config`, `init_worker` will set the final
        # one. TODO: investigate if we can remove this field in
        # `WorkerWrapperBase`, `init_cached_hf_modules` should be
        # unnecessary now.
        if vllm_config.model_config is not None:
            # it can be None in tests
            trust_remote_code = vllm_config.model_config.trust_remote_code
            if trust_remote_code:
                # note: lazy import to avoid importing torch before initializing
                from vllm.utils import init_cached_hf_modules
                init_cached_hf_modules()

    def shutdown(self) -> None:
        if self.worker is not None:
            self.worker.shutdown()

    def adjust_rank(self, rank_mapping: Dict[int, int]) -> None:
        """
        Adjust the rpc_rank based on the given mapping.
        It is only used during the initialization of the executor,
        to adjust the rpc_rank of workers after we create all workers.
        """
        if self.rpc_rank in rank_mapping:
            self.rpc_rank = rank_mapping[self.rpc_rank]

    def update_environment_variables(self, envs_list: List[Dict[str,
                                                                str]]) -> None:
        envs = envs_list[self.rpc_rank]
        key = 'CUDA_VISIBLE_DEVICES'
        if key in envs and key in os.environ:
            # overwriting CUDA_VISIBLE_DEVICES is desired behavior
            # suppress the warning in `update_environment_variables`
            del os.environ[key]
        update_environment_variables(envs)

    def init_worker(self, all_kwargs: List[Dict[str, Any]]) -> None:
        """
        Here we inject some common logic before initializing the worker.
        Arguments are passed to the worker class constructor.
        """
        kwargs = all_kwargs[self.rpc_rank]
        self.vllm_config = kwargs.get("vllm_config")
        assert self.vllm_config is not None, (
            "vllm_config is required to initialize the worker")
        enable_trace_function_call_for_thread(self.vllm_config)

        from vllm.plugins import load_general_plugins
        load_general_plugins()

        if isinstance(self.vllm_config.parallel_config.worker_cls, str):
            worker_class = resolve_obj_by_qualname(
                self.vllm_config.parallel_config.worker_cls)
        else:
            logger.warning(
                "passing worker_cls as a class object is strongly deprecated,"
                " as the serialization of class objects can be tricky and"
                " error-prone. To be safe, please keep the class in a separate"
                " module and pass the qualified name of the class as a string."
            )
            assert isinstance(self.vllm_config.parallel_config.worker_cls,
                              bytes)
            worker_class = cloudpickle.loads(
                self.vllm_config.parallel_config.worker_cls)
        if self.vllm_config.parallel_config.worker_extension_cls:
            worker_extension_cls = resolve_obj_by_qualname(
                self.vllm_config.parallel_config.worker_extension_cls)
            extended_calls = []
            if worker_extension_cls not in worker_class.__bases__:
                # check any conflicts between worker and worker_extension_cls
                for attr in dir(worker_extension_cls):
                    if attr.startswith("__"):
                        continue
                    assert not hasattr(worker_class, attr), (
                        f"Worker class {worker_class} already has an attribute"
                        f" {attr}, which conflicts with the worker"
                        f" extension class {worker_extension_cls}.")
                    if callable(getattr(worker_extension_cls, attr)):
                        extended_calls.append(attr)
                # dynamically inherit the worker extension class
                worker_class.__bases__ = worker_class.__bases__ + (
                    worker_extension_cls, )
                logger.info(
                    "Injected %s into %s for extended collective_rpc calls %s",
                    worker_extension_cls, worker_class, extended_calls)
        with set_current_vllm_config(self.vllm_config):
            # To make vLLM config available during worker initialization
            self.worker = worker_class(**kwargs)
            assert self.worker is not None

    def initialize_from_config(self, kv_cache_configs: List[Any]) -> None:
        kv_cache_config = kv_cache_configs[self.rpc_rank]
        with set_current_vllm_config(self.vllm_config):
            self.worker.initialize_from_config(kv_cache_config)  # type: ignore

    def init_device(self):
        with set_current_vllm_config(self.vllm_config):
            # To make vLLM config available during device initialization
            self.worker.init_device()  # type: ignore

    def execute_method(self, method: Union[str, bytes], *args, **kwargs):
        try:
            # method resolution order:
            # if a method is defined in this class, it will be called directly.
            # otherwise, since we define `__getattr__` and redirect attribute
            # query to `self.worker`, the method will be called on the worker.
            return run_method(self, method, args, kwargs)
        except Exception as e:
            # if the driver worker also execute methods,
            # exceptions in the rest worker may cause deadlock in rpc like ray
            # see https://github.com/vllm-project/vllm/issues/3455
            # print the error and inform the user to solve the error
            msg = (f"Error executing method {method!r}. "
                   "This might cause deadlock in distributed execution.")
            logger.exception(msg)
            raise e

    def __getattr__(self, attr):
        return getattr(self.worker, attr)


def extract_previous_hidden_states(
        data: Union[ExecuteModelRequest, Dict[str, torch.Tensor]]) -> \
            Dict[str, torch.Tensor]:
    """If data contains previous_hidden_states, extract it. This returns a dict
    which can be used directly as additional kwargs in any following 
    execute_model calls. This is used in draft models like EAGLE."""
    output = {}

    # When called from non-driver worker, data is dict but when called from
    # driver worker, data is ExecuteModelRequest.
    if isinstance(data, dict):
        if "previous_hidden_states" in data:
            output["previous_hidden_states"] = data["previous_hidden_states"]
    elif data.previous_hidden_states is not None:
        output["previous_hidden_states"] = data.previous_hidden_states\
            .hidden_states

    return output<|MERGE_RESOLUTION|>--- conflicted
+++ resolved
@@ -129,7 +129,6 @@
         """Get vocabulary size from model configuration."""
         return self.model_config.get_vocab_size()
 
-<<<<<<< HEAD
     def register_intermediate_hooks(self, config=None) -> None:
         """Register hooks for intermediate tensor logging.
         
@@ -145,11 +144,10 @@
             "This is only available in v1 workers. No hooks will be registered."
         )
         return None
-=======
+
     def shutdown(self) -> None:
         """Clean up resources held by the worker."""
         return
->>>>>>> e10fef08
 
 
 class DelegateWorkerBase(WorkerBase):
