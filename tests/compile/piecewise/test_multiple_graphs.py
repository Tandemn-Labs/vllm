# SPDX-License-Identifier: Apache-2.0
# SPDX-FileCopyrightText: Copyright contributors to the vLLM project
"""
Test (piecewise) compilation with a simple model where multiple submodules
are compiled and graph captured separately.
"""
import torch
from torch import nn

from vllm.compilation.backends import set_model_tag
from vllm.compilation.counter import compilation_counter
from vllm.compilation.decorators import (ignore_torch_compile,
                                         support_torch_compile)
<<<<<<< HEAD
from vllm.config import (CompilationConfig, CompilationLevel, VllmConfig,
                         set_current_vllm_config)
from vllm.envs import VLLM_USE_V1
from vllm.forward_context import set_forward_context
=======
from vllm.config import (CompilationConfig, CompilationLevel, CUDAGraphMode,
                         VllmConfig, set_current_vllm_config)
from vllm.forward_context import BatchDescriptor, set_forward_context
from vllm.utils import direct_register_custom_op
>>>>>>> 8ef6b8a3

# This import automatically registers torch ops for testing (like silly.attention)
import tests.compile.testing_ops

BATCH_SIZE = 32
MLP_SIZE = 128
HIDDEN_SIZE = 1024
RANDOM_SEED = 0


@support_torch_compile
class ParentModel(nn.Module):

    def __init__(self,
                 *,
                 vllm_config: VllmConfig,
                 prefix: str = '',
                 **kwargs) -> None:
        super().__init__()

    def forward(self, x: torch.Tensor) -> torch.Tensor:
        return x


class Attention(nn.Module):

    def __init__(self, mlp_size: int, hidden_size: int) -> None:
        super().__init__()
        self.pre_attn = nn.Linear(mlp_size, hidden_size, bias=False)
        self.post_attn = nn.Linear(hidden_size, mlp_size, bias=False)
        self.rms_norm_weight = nn.Parameter(torch.ones(hidden_size))

        # Initialize to same weights for testing
        nn.init.xavier_normal_(
            self.pre_attn.weight.data,
            generator=torch.Generator().manual_seed(RANDOM_SEED),
            gain=0.001)
        nn.init.xavier_normal_(
            self.post_attn.weight.data,
            generator=torch.Generator().manual_seed(RANDOM_SEED),
            gain=0.001)

    def rms_norm_ref(self, x: torch.Tensor) -> torch.Tensor:
        x_f32 = x.float()
        return (x_f32 * torch.rsqrt(
            torch.mean(x_f32.square(), dim=-1, keepdim=True) + 1e-6) *
                self.rms_norm_weight).to(x.dtype)

    def forward(self, x: torch.Tensor) -> torch.Tensor:
        x = self.pre_attn(x)
        x = self.rms_norm_ref(x)
        attn_output = torch.empty_like(x)
        torch.ops.silly.attention(x, x, x, attn_output)
        x = attn_output
        x = self.rms_norm_ref(x)
        x = self.post_attn(x)
        return x


@support_torch_compile
class CompiledAttention(nn.Module):

    def __init__(self,
                 *,
                 mlp_size: int,
                 hidden_size: int,
                 vllm_config: VllmConfig,
                 prefix: str = '',
                 **kwargs) -> None:
        super().__init__()
        self.attn = Attention(mlp_size, hidden_size)

    def forward(self, x: torch.Tensor) -> torch.Tensor:
        return self.attn(x)


@support_torch_compile
class CompiledAttentionTwo(CompiledAttention):

    def forward(self, x: torch.Tensor) -> torch.Tensor:
        return self.attn(x) + x


@ignore_torch_compile
class SimpleModelWithTwoGraphs(ParentModel):

    def __init__(self,
                 *,
                 mlp_size: int,
                 hidden_size: int,
                 vllm_config: VllmConfig,
                 prefix: str = '',
                 **kwargs) -> None:
        super().__init__(vllm_config=vllm_config, prefix=prefix)
        # Test will fail without set_model_tag here with error:
        # "ValueError: too many values to unpack (expected 3)"
        # This is because CompiledAttention and CompiledAttentionTwo
        # have different implmentations but the same torch.compile
        # cache dir will be used as default prefix is 'model_tag'
        with set_model_tag("attn_one"):
            self.attn_one = CompiledAttention(
                mlp_size=mlp_size,
                hidden_size=hidden_size,
                vllm_config=vllm_config,
                prefix=f"{prefix}.attn_one",
            )
        with set_model_tag("attn_two"):
            self.attn_two = CompiledAttentionTwo(
                mlp_size=mlp_size,
                hidden_size=hidden_size,
                vllm_config=vllm_config,
                prefix=f"{prefix}.attn_two",
            )

        self.hidden_states = torch.zeros((BATCH_SIZE, MLP_SIZE)).cuda()

    def forward(self, x: torch.Tensor) -> torch.Tensor:
        bsz = x.shape[0]
        # CUDAGraph expects same tensor addresses for each run
        self.hidden_states[:bsz].copy_(x)
        x = self.attn_one(self.hidden_states[:bsz])
        self.hidden_states[:bsz].copy_(x)
        x = self.attn_two(self.hidden_states[:bsz])
        return x


@torch.inference_mode
def run_model(vllm_config: VllmConfig, model: nn.Module, inputs: torch.Tensor,
              cudagraph_runtime_mode: CUDAGraphMode):
    with set_forward_context({}, vllm_config=vllm_config):
        # warmup for the model with cudagraph_mode NONE
        model(inputs)

        # simulate cudagraphs capturing
        with set_forward_context({},
                                 vllm_config=vllm_config,
                                 cudagraph_runtime_mode=cudagraph_runtime_mode,
                                 batch_descriptor=BatchDescriptor(
                                     num_tokens=2, )):
            model(inputs[:2])
        with set_forward_context({},
                                 vllm_config=vllm_config,
                                 cudagraph_runtime_mode=cudagraph_runtime_mode,
                                 batch_descriptor=BatchDescriptor(
                                     num_tokens=1, )):
            model(inputs[:1])

        # simulate cudagraphs replay
        with set_forward_context({},
                                 vllm_config=vllm_config,
                                 cudagraph_runtime_mode=cudagraph_runtime_mode,
                                 batch_descriptor=BatchDescriptor(
                                     num_tokens=2, )):
            output = model(inputs[:2])

        output = output.cpu()
        return output.cpu()


def test_multi_graph_piecewise_compile_outputs_equal():
    outputs = []

    # piecewise compile
    vllm_config = VllmConfig(compilation_config=CompilationConfig(
        level=CompilationLevel.PIECEWISE,
        use_cudagraph=True,
        splitting_ops=["silly.attention"],
        cudagraph_capture_sizes=[1, 2],
    ))
    cudagraph_runtime_mode = CUDAGraphMode.PIECEWISE

    with set_current_vllm_config(vllm_config):
        model = SimpleModelWithTwoGraphs(mlp_size=MLP_SIZE,
                                         hidden_size=HIDDEN_SIZE,
                                         vllm_config=vllm_config,
                                         prefix='').eval().cuda()

    # Pre-allocate memory for CUDAGraph which expects
    # static tensor addresses
    inputs = torch.randn(BATCH_SIZE, MLP_SIZE).cuda()

    with compilation_counter.expect(
            num_graphs_seen=2,  # two graphs for the model
            num_piecewise_graphs_seen=6,
            # attn_one, attn_two each has 3 piecewise graphs
            # (pre attn, post attn, silly_attention) each
            num_piecewise_capturable_graphs_seen=4,
            # attn_one, attn_two has pre attn and post attn each, total=4
            num_backend_compilations=4,  # num_piecewise_capturable_graphs_seen
            num_cudagraph_captured=8,
            # num_cudagraph_sizes * num_piecewise_capturable_graphs_seen
    ):
        outputs.append(
            run_model(vllm_config, model, inputs, cudagraph_runtime_mode))

    # no compile or cudagraph
    vllm_config = VllmConfig(compilation_config=CompilationConfig(
        level=CompilationLevel.NO_COMPILATION, ))
    cudagraph_runtime_mode = CUDAGraphMode.NONE

    with set_current_vllm_config(vllm_config):
        model = SimpleModelWithTwoGraphs(mlp_size=MLP_SIZE,
                                         hidden_size=HIDDEN_SIZE,
                                         vllm_config=vllm_config,
                                         prefix='').eval().cuda()

    with compilation_counter.expect(
            num_graphs_seen=0,
            num_piecewise_graphs_seen=0,
            num_piecewise_capturable_graphs_seen=0,
            num_backend_compilations=0,
            num_cudagraph_captured=0,
    ):
        outputs.append(
            run_model(vllm_config, model, inputs, cudagraph_runtime_mode))

    # piecewise compile without CUDA graph
    vllm_config = VllmConfig(compilation_config=CompilationConfig(
        level=CompilationLevel.PIECEWISE,
        use_cudagraph=False,
        splitting_ops=["silly.attention"],
    ))
    cudagraph_runtime_mode = CUDAGraphMode.PIECEWISE

    with set_current_vllm_config(vllm_config):
        model = SimpleModelWithTwoGraphs(mlp_size=MLP_SIZE,
                                         hidden_size=HIDDEN_SIZE,
                                         vllm_config=vllm_config,
                                         prefix='').eval().cuda()

    with compilation_counter.expect(
            num_graphs_seen=2,
            num_piecewise_graphs_seen=6,
            num_piecewise_capturable_graphs_seen=4,
            num_backend_compilations=4,
            num_cudagraph_captured=0,  # no cudagraph captured
    ):
        outputs.append(
            run_model(vllm_config, model, inputs, cudagraph_runtime_mode))

    # Expect bitwise equivalence using inductor w/ and w/o cudagraph
    assert torch.equal(outputs[0], outputs[2])<|MERGE_RESOLUTION|>--- conflicted
+++ resolved
@@ -11,17 +11,11 @@
 from vllm.compilation.counter import compilation_counter
 from vllm.compilation.decorators import (ignore_torch_compile,
                                          support_torch_compile)
-<<<<<<< HEAD
-from vllm.config import (CompilationConfig, CompilationLevel, VllmConfig,
-                         set_current_vllm_config)
-from vllm.envs import VLLM_USE_V1
-from vllm.forward_context import set_forward_context
-=======
 from vllm.config import (CompilationConfig, CompilationLevel, CUDAGraphMode,
                          VllmConfig, set_current_vllm_config)
+from vllm.envs import VLLM_USE_V1
 from vllm.forward_context import BatchDescriptor, set_forward_context
 from vllm.utils import direct_register_custom_op
->>>>>>> 8ef6b8a3
 
 # This import automatically registers torch ops for testing (like silly.attention)
 import tests.compile.testing_ops
